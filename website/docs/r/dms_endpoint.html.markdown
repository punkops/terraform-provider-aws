--- conflicted
+++ resolved
@@ -60,11 +60,7 @@
 * `port` - (Optional) Port used by the endpoint database.
 * `s3_settings` - (Optional) Configuration block for S3 settings. See below.
 * `secrets_manager_access_role_arn` - (Optional) ARN of the IAM role that specifies AWS DMS as the trusted entity and has the required permissions to access the value in SecretsManagerSecret.
-<<<<<<< HEAD
-* `secrets_manager_arn` - (Optional) Full ARN, partial ARN, or friendly name of the SecretsManagerSecret that contains the endpoint connection details. Supported for `engine_name` as `oracle`, `postgres` and `redshift`.
-=======
-* `secrets_manager_arn` - (Optional) Full ARN, partial ARN, or friendly name of the SecretsManagerSecret that contains the endpoint connection details. Supported only for `engine_name` as `aurora`, `mariadb`, `mysql`, `oracle`, `postgres`, or `sqlserver`.
->>>>>>> b2a3db57
+* `secrets_manager_arn` - (Optional) Full ARN, partial ARN, or friendly name of the SecretsManagerSecret that contains the endpoint connection details. Supported only for `engine_name` as `aurora`, `mariadb`, `mysql`, `oracle`, `postgres`, `redshift` or `sqlserver`.
 * `server_name` - (Optional) Host name of the server.
 * `service_access_role` - (Optional) ARN used by the service access IAM role for dynamodb endpoints.
 * `ssl_mode` - (Optional, Default: none) SSL mode to use for the connection. Valid values are `none`, `require`, `verify-ca`, `verify-full`
