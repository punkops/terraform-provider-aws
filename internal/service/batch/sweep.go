// Copyright (c) HashiCorp, Inc.
// SPDX-License-Identifier: MPL-2.0

//go:build sweep
// +build sweep

package batch

import (
	"fmt"
	"log"
	"strings"

	"github.com/aws/aws-sdk-go/aws"
	"github.com/aws/aws-sdk-go/aws/arn"
	"github.com/aws/aws-sdk-go/service/batch"
	"github.com/aws/aws-sdk-go/service/iam"
	multierror "github.com/hashicorp/go-multierror"
	"github.com/hashicorp/terraform-plugin-testing/helper/resource"
	"github.com/hashicorp/terraform-provider-aws/internal/sweep"
	"github.com/hashicorp/terraform-provider-aws/internal/sweep/sdk"
)

func init() {
	resource.AddTestSweepers("aws_batch_compute_environment", &resource.Sweeper{
		Name: "aws_batch_compute_environment",
		Dependencies: []string{
			"aws_batch_job_queue",
		},
		F: sweepComputeEnvironments,
	})

	resource.AddTestSweepers("aws_batch_job_definition", &resource.Sweeper{
		Name: "aws_batch_job_definition",
		F:    sweepJobDefinitions,
		Dependencies: []string{
			"aws_batch_job_queue",
		},
	})

	resource.AddTestSweepers("aws_batch_job_queue", &resource.Sweeper{
		Name: "aws_batch_job_queue",
		F:    sweepJobQueues,
	})

	resource.AddTestSweepers("aws_batch_scheduling_policy", &resource.Sweeper{
		Name: "aws_batch_scheduling_policy",
		F:    sweepSchedulingPolicies,
		Dependencies: []string{
			"aws_batch_job_queue",
		},
	})
}

func sweepComputeEnvironments(region string) error {
	ctx := sweep.Context(region)
	client, err := sweep.SharedRegionalSweepClient(ctx, region)
	if err != nil {
		return fmt.Errorf("error getting client: %w", err)
	}
	conn := client.BatchConn(ctx)
	iamconn := client.IAMConn(ctx)

	var sweeperErrs *multierror.Error
	sweepResources := make([]sweep.Sweepable, 0)

	input := &batch.DescribeComputeEnvironmentsInput{}
	err = conn.DescribeComputeEnvironmentsPagesWithContext(ctx, input, func(page *batch.DescribeComputeEnvironmentsOutput, lastPage bool) bool {
		if page == nil {
			return !lastPage
		}

		for _, v := range page.ComputeEnvironments {
			name := aws.StringValue(v.ComputeEnvironmentName)

			// Reference: https://aws.amazon.com/premiumsupport/knowledge-center/batch-invalid-compute-environment/
			//
			// When a Compute Environment becomes INVALID, it is typically because the associated
			// IAM Role has disappeared. There is no automatic resolution via the API, except to
			// associate a new IAM Role that is valid, then delete the Compute Environment.
			//
			// We avoid doing this in the resource because it would be very unexpected behavior
			// for the resource and this issue should be fixed in the API (e.g. Service Linked Role).
			//
			// To save writing much more logic around IAM Role deletion, we allow the
			// aws_iam_role sweeper to handle cleaning these up.
			if aws.StringValue(v.Status) == batch.CEStatusInvalid {
				// Reusing the IAM Role name to prevent collisions and inventing a naming scheme.
				serviceRoleARN, err := arn.Parse(aws.StringValue(v.ServiceRole))

				if err != nil {
					sweeperErrs = multierror.Append(sweeperErrs, fmt.Errorf("error parsing Batch Compute Environment (%s) Service Role ARN (%s): %w", name, aws.StringValue(v.ServiceRole), err))
					continue
				}

				servicePrincipal := fmt.Sprintf("%s.%s", batch.EndpointsID, sweep.PartitionDNSSuffix(region))
				serviceRoleName := strings.TrimPrefix(serviceRoleARN.Resource, "role/")
				serviceRolePolicyARN := arn.ARN{
					AccountID: "aws",
					Partition: sweep.Partition(region),
					Resource:  "policy/service-role/AWSBatchServiceRole",
					Service:   iam.ServiceName,
				}.String()

				iamCreateRoleInput := &iam.CreateRoleInput{
					AssumeRolePolicyDocument: aws.String(fmt.Sprintf("{\"Version\":\"2012-10-17\",\"Statement\":[{\"Effect\":\"Allow\",\"Principal\":{\"Service\": \"%s\"},\"Action\":\"sts:AssumeRole\"}]}", servicePrincipal)),
					RoleName:                 aws.String(serviceRoleName),
				}

				_, err = iamconn.CreateRoleWithContext(ctx, iamCreateRoleInput)

				if err != nil {
					sweeperErrs = multierror.Append(sweeperErrs, fmt.Errorf("error creating IAM Role (%s) for INVALID Batch Compute Environment (%s): %w", serviceRoleName, name, err))
					continue
				}

				iamGetRoleInput := &iam.GetRoleInput{
					RoleName: aws.String(serviceRoleName),
				}

				err = iamconn.WaitUntilRoleExistsWithContext(ctx, iamGetRoleInput)

				if err != nil {
					sweeperErrs = multierror.Append(sweeperErrs, fmt.Errorf("error waiting for IAM Role (%s) creation for INVALID Batch Compute Environment (%s): %w", serviceRoleName, name, err))
					continue
				}

				iamAttachRolePolicyInput := &iam.AttachRolePolicyInput{
					PolicyArn: aws.String(serviceRolePolicyARN),
					RoleName:  aws.String(serviceRoleName),
				}

				_, err = iamconn.AttachRolePolicyWithContext(ctx, iamAttachRolePolicyInput)

				if err != nil {
					sweeperErrs = multierror.Append(sweeperErrs, fmt.Errorf("error attaching Batch IAM Policy (%s) to IAM Role (%s) for INVALID Batch Compute Environment (%s): %w", serviceRolePolicyARN, serviceRoleName, name, err))
					continue
				}
			}

			r := ResourceComputeEnvironment()
			d := r.Data(nil)
			d.SetId(name)

			sweepResources = append(sweepResources, sdk.NewSweepResource(r, d, client))
		}

		return !lastPage
	})

	if sweep.SkipSweepError(err) {
		log.Printf("[WARN] Skipping Batch Compute Environment sweep for %s: %s", region, err)
		return nil
	}

	if err != nil {
		sweeperErrs = multierror.Append(sweeperErrs, fmt.Errorf("error listing Batch Compute Environments (%s): %w", region, err))
	}

	err = sweep.SweepOrchestrator(ctx, sweepResources)

	if err != nil {
		sweeperErrs = multierror.Append(sweeperErrs, fmt.Errorf("error sweeping Batch Compute Environments (%s): %w", region, err))
	}

<<<<<<< HEAD
=======
	if err := sweep.SweepOrchestrator(ctx, sweepResources); err != nil {
		sweeperErrs = multierror.Append(sweeperErrs, fmt.Errorf("error sweeping Batch Compute Environments: %w", err))
	}

>>>>>>> 14f29825
	return sweeperErrs.ErrorOrNil()
}

func sweepJobDefinitions(region string) error {
	ctx := sweep.Context(region)
	client, err := sweep.SharedRegionalSweepClient(ctx, region)
	if err != nil {
		return fmt.Errorf("error getting client: %w", err)
	}
	input := &batch.DescribeJobDefinitionsInput{
		Status: aws.String("ACTIVE"),
	}
	conn := client.BatchConn(ctx)
	sweepResources := make([]sweep.Sweepable, 0)

	err = conn.DescribeJobDefinitionsPagesWithContext(ctx, input, func(page *batch.DescribeJobDefinitionsOutput, lastPage bool) bool {
		if page == nil {
			return !lastPage
		}

		for _, v := range page.JobDefinitions {
			r := ResourceJobDefinition()
			d := r.Data(nil)
			d.SetId(aws.StringValue(v.JobDefinitionArn))

			sweepResources = append(sweepResources, sdk.NewSweepResource(r, d, client))
		}

		return !lastPage
	})

	if sweep.SkipSweepError(err) {
		log.Printf("[WARN] Skipping Batch Job Definition sweep for %s: %s", region, err)
		return nil
	}

	if err != nil {
		return fmt.Errorf("error listing Batch Job Definitions (%s): %w", region, err)
	}

	err = sweep.SweepOrchestrator(ctx, sweepResources)

	if err != nil {
		return fmt.Errorf("error sweeping Batch Job Definitions (%s): %w", region, err)
	}

	return nil
}

func sweepJobQueues(region string) error {
	ctx := sweep.Context(region)
	client, err := sweep.SharedRegionalSweepClient(ctx, region)
	if err != nil {
		return fmt.Errorf("error getting client: %s", err)
	}
	input := &batch.DescribeJobQueuesInput{}
	conn := client.BatchConn(ctx)
	sweepResources := make([]sweep.Sweepable, 0)

	err = conn.DescribeJobQueuesPagesWithContext(ctx, input, func(page *batch.DescribeJobQueuesOutput, lastPage bool) bool {
		if page == nil {
			return !lastPage
		}

		for _, v := range page.JobQueues {
			r := ResourceJobQueue()
			d := r.Data(nil)
			d.SetId(aws.StringValue(v.JobQueueArn))
			d.Set("name", v.JobQueueName)

			sweepResources = append(sweepResources, sdk.NewSweepResource(r, d, client))
		}

		return !lastPage
	})

	if sweep.SkipSweepError(err) {
		log.Printf("[WARN] Skipping Batch Job Queue sweep for %s: %s", region, err)
		return nil
	}

	if err != nil {
		return fmt.Errorf("error listing Batch Job Queues (%s): %w", region, err)
	}

	err = sweep.SweepOrchestrator(ctx, sweepResources)

	if err != nil {
		return fmt.Errorf("error sweeping Batch Job Queues (%s): %w", region, err)
	}

	return nil
}

func sweepSchedulingPolicies(region string) error {
	ctx := sweep.Context(region)
	client, err := sweep.SharedRegionalSweepClient(ctx, region)
	if err != nil {
		return fmt.Errorf("error getting client: %s", err)
	}
	input := &batch.ListSchedulingPoliciesInput{}
	conn := client.BatchConn(ctx)
	sweepResources := make([]sweep.Sweepable, 0)

	err = conn.ListSchedulingPoliciesPagesWithContext(ctx, input, func(page *batch.ListSchedulingPoliciesOutput, lastPage bool) bool {
		if page == nil {
			return !lastPage
		}

		for _, v := range page.SchedulingPolicies {
			r := ResourceSchedulingPolicy()
			d := r.Data(nil)
			d.SetId(aws.StringValue(v.Arn))

			sweepResources = append(sweepResources, sdk.NewSweepResource(r, d, client))
		}

		return !lastPage
	})

	if sweep.SkipSweepError(err) {
		log.Printf("[WARN] Skipping Batch Scheduling Policy sweep for %s: %s", region, err)
		return nil
	}

	if err != nil {
		return fmt.Errorf("error listing Batch Scheduling Policies (%s): %w", region, err)
	}

	err = sweep.SweepOrchestrator(ctx, sweepResources)

	if err != nil {
		return fmt.Errorf("error sweeping Batch Scheduling Policies (%s): %w", region, err)
	}

	return nil
}<|MERGE_RESOLUTION|>--- conflicted
+++ resolved
@@ -163,13 +163,6 @@
 		sweeperErrs = multierror.Append(sweeperErrs, fmt.Errorf("error sweeping Batch Compute Environments (%s): %w", region, err))
 	}
 
-<<<<<<< HEAD
-=======
-	if err := sweep.SweepOrchestrator(ctx, sweepResources); err != nil {
-		sweeperErrs = multierror.Append(sweeperErrs, fmt.Errorf("error sweeping Batch Compute Environments: %w", err))
-	}
-
->>>>>>> 14f29825
 	return sweeperErrs.ErrorOrNil()
 }
 
