package iam_test

import (
	"context"
	"fmt"
	"strings"
	"testing"

	"github.com/aws/aws-sdk-go/service/iam"
	sdkacctest "github.com/hashicorp/terraform-plugin-sdk/v2/helper/acctest"
	"github.com/hashicorp/terraform-plugin-sdk/v2/helper/resource"
	"github.com/hashicorp/terraform-plugin-sdk/v2/terraform"
	"github.com/hashicorp/terraform-provider-aws/internal/acctest"
	"github.com/hashicorp/terraform-provider-aws/internal/conns"
	tfiam "github.com/hashicorp/terraform-provider-aws/internal/service/iam"
	"github.com/hashicorp/terraform-provider-aws/internal/tfresource"
)

func TestAccIAMServerCertificate_basic(t *testing.T) {
	ctx := acctest.Context(t)
	var cert iam.ServerCertificate
	resourceName := "aws_iam_server_certificate.test"
	rName := sdkacctest.RandomWithPrefix(acctest.ResourcePrefix)
	key := acctest.TLSRSAPrivateKeyPEM(t, 2048)
	certificate := acctest.TLSRSAX509SelfSignedCertificatePEM(t, key, "example.com")

	resource.ParallelTest(t, resource.TestCase{
		PreCheck:                 func() { acctest.PreCheck(t) },
		ErrorCheck:               acctest.ErrorCheck(t, iam.EndpointsID),
		ProtoV5ProviderFactories: acctest.ProtoV5ProviderFactories,
		CheckDestroy:             testAccCheckServerCertificateDestroy(ctx),
		Steps: []resource.TestStep{
			{
				Config: testAccServerCertificateConfig_basic(rName, key, certificate),
				Check: resource.ComposeTestCheckFunc(
					testAccCheckCertExists(ctx, resourceName, &cert),
					acctest.CheckResourceAttrGlobalARN(resourceName, "arn", "iam", fmt.Sprintf("server-certificate/%s", rName)),
					acctest.CheckResourceAttrRFC3339(resourceName, "expiration"),
					acctest.CheckResourceAttrRFC3339(resourceName, "upload_date"),
					resource.TestCheckResourceAttr(resourceName, "tags.%", "0"),
					resource.TestCheckResourceAttr(resourceName, "name", rName),
					resource.TestCheckResourceAttr(resourceName, "name_prefix", ""),
					resource.TestCheckResourceAttr(resourceName, "path", "/"),
					resource.TestCheckResourceAttr(resourceName, "certificate_body", strings.TrimSpace(certificate)),
				),
			},
			{
				ResourceName:            resourceName,
				ImportState:             true,
				ImportStateVerify:       true,
				ImportStateId:           rName,
				ImportStateVerifyIgnore: []string{"private_key"},
			},
		},
	})
}

<<<<<<< HEAD
func TestAccIAMServerCertificate_nameGenerated(t *testing.T) {
=======
func TestAccIAMServerCertificate_tags(t *testing.T) {
	ctx := acctest.Context(t)
>>>>>>> 921ff746
	var cert iam.ServerCertificate
	resourceName := "aws_iam_server_certificate.test"
	key := acctest.TLSRSAPrivateKeyPEM(t, 2048)
	certificate := acctest.TLSRSAX509SelfSignedCertificatePEM(t, key, "example.com")

	resource.ParallelTest(t, resource.TestCase{
		PreCheck:                 func() { acctest.PreCheck(t) },
		ErrorCheck:               acctest.ErrorCheck(t, iam.EndpointsID),
		ProtoV5ProviderFactories: acctest.ProtoV5ProviderFactories,
		CheckDestroy:             testAccCheckServerCertificateDestroy(ctx),
		Steps: []resource.TestStep{
			{
<<<<<<< HEAD
				Config: testAccServerCertificateConfig_nameGenerated(key, certificate),
				Check: resource.ComposeTestCheckFunc(
					testAccCheckCertExists(resourceName, &cert),
					acctest.CheckResourceAttrNameGenerated(resourceName, "name"),
					resource.TestCheckResourceAttr(resourceName, "name_prefix", resource.UniqueIdPrefix),
=======
				Config: testAccServerCertificateConfig_tags1(rName, key, certificate, "key1", "value1"),
				Check: resource.ComposeTestCheckFunc(
					testAccCheckCertExists(ctx, resourceName, &cert),
					resource.TestCheckResourceAttr(resourceName, "tags.%", "1"),
					resource.TestCheckResourceAttr(resourceName, "tags.key1", "value1"),
				),
			},
			{
				ResourceName:            resourceName,
				ImportState:             true,
				ImportStateVerify:       true,
				ImportStateId:           rName,
				ImportStateVerifyIgnore: []string{"private_key"},
			},
			{
				Config: testAccServerCertificateConfig_tags2(rName, key, certificate, "key1", "value1updated", "key2", "value2"),
				Check: resource.ComposeTestCheckFunc(
					testAccCheckCertExists(ctx, resourceName, &cert),
					resource.TestCheckResourceAttr(resourceName, "tags.%", "2"),
					resource.TestCheckResourceAttr(resourceName, "tags.key1", "value1updated"),
					resource.TestCheckResourceAttr(resourceName, "tags.key2", "value2"),
>>>>>>> 921ff746
				),
			},
		},
	})
}

func TestAccIAMServerCertificate_namePrefix(t *testing.T) {
	var cert iam.ServerCertificate
	resourceName := "aws_iam_server_certificate.test"
	key := acctest.TLSRSAPrivateKeyPEM(t, 2048)
	certificate := acctest.TLSRSAX509SelfSignedCertificatePEM(t, key, "example.com")

	resource.ParallelTest(t, resource.TestCase{
		PreCheck:                 func() { acctest.PreCheck(t) },
		ErrorCheck:               acctest.ErrorCheck(t, iam.EndpointsID),
		ProtoV5ProviderFactories: acctest.ProtoV5ProviderFactories,
		CheckDestroy:             testAccCheckServerCertificateDestroy,
		Steps: []resource.TestStep{
			{
				Config: testAccServerCertificateConfig_namePrefix("tf-acc-test-prefix-", key, certificate),
				Check: resource.ComposeTestCheckFunc(
<<<<<<< HEAD
					testAccCheckCertExists(resourceName, &cert),
					acctest.CheckResourceAttrNameFromPrefix(resourceName, "name", "tf-acc-test-prefix-"),
					resource.TestCheckResourceAttr(resourceName, "name_prefix", "tf-acc-test-prefix-"),
				),
			},
		},
	})
}

func TestAccIAMServerCertificate_disappears(t *testing.T) {
=======
					testAccCheckCertExists(ctx, resourceName, &cert),
					resource.TestCheckResourceAttr(resourceName, "tags.%", "1"),
					resource.TestCheckResourceAttr(resourceName, "tags.key2", "value2"),
				),
			},
		},
	})
}

func TestAccIAMServerCertificate_Name_prefix(t *testing.T) {
	ctx := acctest.Context(t)
>>>>>>> 921ff746
	var cert iam.ServerCertificate
	resourceName := "aws_iam_server_certificate.test"
	rName := sdkacctest.RandomWithPrefix(acctest.ResourcePrefix)
	key := acctest.TLSRSAPrivateKeyPEM(t, 2048)
	certificate := acctest.TLSRSAX509SelfSignedCertificatePEM(t, key, "example.com")

	resource.ParallelTest(t, resource.TestCase{
		PreCheck:                 func() { acctest.PreCheck(t) },
		ErrorCheck:               acctest.ErrorCheck(t, iam.EndpointsID),
		ProtoV5ProviderFactories: acctest.ProtoV5ProviderFactories,
		CheckDestroy:             testAccCheckServerCertificateDestroy(ctx),
		Steps: []resource.TestStep{
			{
				Config: testAccServerCertificateConfig_basic(rName, key, certificate),
				Check: resource.ComposeTestCheckFunc(
<<<<<<< HEAD
					testAccCheckCertExists(resourceName, &cert),
					acctest.CheckResourceDisappears(acctest.Provider, tfiam.ResourceServerCertificate(), resourceName),
=======
					testAccCheckCertExists(ctx, resourceName, &cert),
>>>>>>> 921ff746
				),
				ExpectNonEmptyPlan: true,
			},
		},
	})
}

<<<<<<< HEAD
func TestAccIAMServerCertificate_tags(t *testing.T) {
=======
func TestAccIAMServerCertificate_disappears(t *testing.T) {
	ctx := acctest.Context(t)
>>>>>>> 921ff746
	var cert iam.ServerCertificate
	resourceName := "aws_iam_server_certificate.test"
	rName := sdkacctest.RandomWithPrefix(acctest.ResourcePrefix)
	key := acctest.TLSRSAPrivateKeyPEM(t, 2048)
	certificate := acctest.TLSRSAX509SelfSignedCertificatePEM(t, key, "example.com")

	resource.ParallelTest(t, resource.TestCase{
		PreCheck:                 func() { acctest.PreCheck(t) },
		ErrorCheck:               acctest.ErrorCheck(t, iam.EndpointsID),
		ProtoV5ProviderFactories: acctest.ProtoV5ProviderFactories,
		CheckDestroy:             testAccCheckServerCertificateDestroy(ctx),
		Steps: []resource.TestStep{
			{
				Config: testAccServerCertificateConfig_tags1(rName, key, certificate, "key1", "value1"),
				Check: resource.ComposeTestCheckFunc(
<<<<<<< HEAD
					testAccCheckCertExists(resourceName, &cert),
					resource.TestCheckResourceAttr(resourceName, "tags.%", "1"),
					resource.TestCheckResourceAttr(resourceName, "tags.key1", "value1"),
				),
			},
			{
				ResourceName:            resourceName,
				ImportState:             true,
				ImportStateVerify:       true,
				ImportStateId:           rName,
				ImportStateVerifyIgnore: []string{"private_key"},
			},
			{
				Config: testAccServerCertificateConfig_tags2(rName, key, certificate, "key1", "value1updated", "key2", "value2"),
				Check: resource.ComposeTestCheckFunc(
					testAccCheckCertExists(resourceName, &cert),
					resource.TestCheckResourceAttr(resourceName, "tags.%", "2"),
					resource.TestCheckResourceAttr(resourceName, "tags.key1", "value1updated"),
					resource.TestCheckResourceAttr(resourceName, "tags.key2", "value2"),
				),
			},
			{
				Config: testAccServerCertificateConfig_tags1(rName, key, certificate, "key2", "value2"),
				Check: resource.ComposeTestCheckFunc(
					testAccCheckCertExists(resourceName, &cert),
					resource.TestCheckResourceAttr(resourceName, "tags.%", "1"),
					resource.TestCheckResourceAttr(resourceName, "tags.key2", "value2"),
=======
					testAccCheckCertExists(ctx, resourceName, &cert),
					acctest.CheckResourceDisappears(ctx, acctest.Provider, tfiam.ResourceServerCertificate(), resourceName),
>>>>>>> 921ff746
				),
			},
		},
	})
}

func TestAccIAMServerCertificate_file(t *testing.T) {
	ctx := acctest.Context(t)
	var cert iam.ServerCertificate
	rName := sdkacctest.RandomWithPrefix(acctest.ResourcePrefix)
	unixFile := "test-fixtures/iam-ssl-unix-line-endings.pem"
	winFile := "test-fixtures/iam-ssl-windows-line-endings.pem.winfile"
	resourceName := "aws_iam_server_certificate.test"

	resource.ParallelTest(t, resource.TestCase{
		PreCheck:                 func() { acctest.PreCheck(t) },
		ErrorCheck:               acctest.ErrorCheck(t, iam.EndpointsID),
		ProtoV5ProviderFactories: acctest.ProtoV5ProviderFactories,
		CheckDestroy:             testAccCheckServerCertificateDestroy(ctx),
		Steps: []resource.TestStep{
			{
				Config: testAccServerCertificateConfig_file(rName, unixFile),
				Check: resource.ComposeTestCheckFunc(
					testAccCheckCertExists(ctx, resourceName, &cert),
				),
			},
			{
				ResourceName:            resourceName,
				ImportState:             true,
				ImportStateVerify:       true,
				ImportStateId:           rName,
				ImportStateVerifyIgnore: []string{"private_key"},
			},
			{
				Config: testAccServerCertificateConfig_file(rName, winFile),
				Check: resource.ComposeTestCheckFunc(
					testAccCheckCertExists(ctx, resourceName, &cert),
				),
			},
		},
	})
}

func TestAccIAMServerCertificate_path(t *testing.T) {
	ctx := acctest.Context(t)
	var cert iam.ServerCertificate
	resourceName := "aws_iam_server_certificate.test"
	rName := sdkacctest.RandomWithPrefix(acctest.ResourcePrefix)
	key := acctest.TLSRSAPrivateKeyPEM(t, 2048)
	certificate := acctest.TLSRSAX509SelfSignedCertificatePEM(t, key, "example.com")

	resource.ParallelTest(t, resource.TestCase{
		PreCheck:                 func() { acctest.PreCheck(t) },
		ErrorCheck:               acctest.ErrorCheck(t, iam.EndpointsID),
		ProtoV5ProviderFactories: acctest.ProtoV5ProviderFactories,
		CheckDestroy:             testAccCheckServerCertificateDestroy(ctx),
		Steps: []resource.TestStep{
			{
				Config: testAccServerCertificateConfig_path(rName, "/test/", key, certificate),
				Check: resource.ComposeTestCheckFunc(
					testAccCheckCertExists(ctx, resourceName, &cert),
					resource.TestCheckResourceAttr(resourceName, "path", "/test/"),
				),
			},
			{
				ResourceName:            resourceName,
				ImportState:             true,
				ImportStateVerify:       true,
				ImportStateId:           rName,
				ImportStateVerifyIgnore: []string{"private_key"},
			},
		},
	})
}

<<<<<<< HEAD
func testAccCheckCertExists(n string, v *iam.ServerCertificate) resource.TestCheckFunc {
=======
func testAccCheckCertExists(ctx context.Context, n string, cert *iam.ServerCertificate) resource.TestCheckFunc {
>>>>>>> 921ff746
	return func(s *terraform.State) error {
		rs, ok := s.RootModule().Resources[n]
		if !ok {
			return fmt.Errorf("Not found: %s", n)
		}

		if rs.Primary.ID == "" {
			return fmt.Errorf("No IAM Server Certificate ID is set")
		}

		conn := acctest.Provider.Meta().(*conns.AWSClient).IAMConn()
<<<<<<< HEAD

		output, err := tfiam.FindServerCertificateByName(conn, rs.Primary.Attributes["name"])

=======
		describeOpts := &iam.GetServerCertificateInput{
			ServerCertificateName: aws.String(rs.Primary.Attributes["name"]),
		}
		resp, err := conn.GetServerCertificateWithContext(ctx, describeOpts)
>>>>>>> 921ff746
		if err != nil {
			return err
		}

		*v = *output

		return nil
	}
}

func testAccCheckServerCertificateDestroy(ctx context.Context) resource.TestCheckFunc {
	return func(s *terraform.State) error {
		conn := acctest.Provider.Meta().(*conns.AWSClient).IAMConn()

		for _, rs := range s.RootModule().Resources {
			if rs.Type != "aws_iam_server_certificate" {
				continue
			}

<<<<<<< HEAD
		_, err := tfiam.FindServerCertificateByName(conn, rs.Primary.Attributes["name"])

		if tfresource.NotFound(err) {
			continue
		}

		if err != nil {
			return err
		}

		return fmt.Errorf("IAM Server Certificate %s still exists", rs.Primary.ID)
	}
=======
			// Try to find the Cert
			opts := &iam.GetServerCertificateInput{
				ServerCertificateName: aws.String(rs.Primary.Attributes["name"]),
			}
			resp, err := conn.GetServerCertificateWithContext(ctx, opts)
			if err == nil {
				if resp.ServerCertificate != nil {
					return fmt.Errorf("Error: Server Cert still exists")
				}

				return nil
			}
		}
>>>>>>> 921ff746

		return nil
	}
}

func testAccServerCertificateConfig_basic(rName, key, certificate string) string {
	return fmt.Sprintf(`
resource "aws_iam_server_certificate" "test" {
  name             = %[1]q
  certificate_body = "%[2]s"
  private_key      = "%[3]s"
}
`, rName, acctest.TLSPEMEscapeNewlines(certificate), acctest.TLSPEMEscapeNewlines(key))
}

func testAccServerCertificateConfig_nameGenerated(key, certificate string) string {
	return fmt.Sprintf(`
resource "aws_iam_server_certificate" "test" {
  certificate_body = "%[1]s"
  private_key      = "%[2]s"
}
`, acctest.TLSPEMEscapeNewlines(certificate), acctest.TLSPEMEscapeNewlines(key))
}

func testAccServerCertificateConfig_namePrefix(namePrefix, key, certificate string) string {
	return fmt.Sprintf(`
resource "aws_iam_server_certificate" "test" {
  name_prefix      = %[1]q
  certificate_body = "%[2]s"
  private_key      = "%[3]s"
}
`, namePrefix, acctest.TLSPEMEscapeNewlines(certificate), acctest.TLSPEMEscapeNewlines(key))
}

func testAccServerCertificateConfig_path(rName, path, key, certificate string) string {
	return fmt.Sprintf(`
resource "aws_iam_server_certificate" "test" {
  name             = %[1]q
  path             = %[2]q
  certificate_body = "%[3]s"
  private_key      = "%[4]s"
}
`, rName, path, acctest.TLSPEMEscapeNewlines(certificate), acctest.TLSPEMEscapeNewlines(key))
}

// iam-ssl-unix-line-endings
func testAccServerCertificateConfig_file(rName, fName string) string {
	return fmt.Sprintf(`
resource "aws_iam_server_certificate" "test" {
  name             = %[1]q
  certificate_body = file(%[2]q)

  private_key = <<EOF
-----BEGIN RSA PRIVATE KEY-----
MIICXQIBAAKBgQDKdH6BU9Q0xBVPfeX5NjCC/B2Pm3WsFGnTtRw4abkD+r4to9wD
eYUgjH2yPCyonNOA8mNiCQgDTtaLfbA8LjBYoodt7rgaTO7C0ugRtmTNK96DmYxm
f8Gs5ZS6eC3yeaFv58d1w2mow7tv0+DRk8uXwzVfaaMxoalsCtlLznmZHwIDAQAB
AoGABZj69nBu6ZaSUERW23EYHkcCOjo+Iqfd1TCouxaROv7vyytApgfyGlhIEWmA
gpjzcBlDji5Zvl2rqOesu707MOuJavZvluo+JHy/VIuU+yGUrWuO/QVCu6Jn3yns
vS7g48ConuZ962cTzRPcpPDspONBVOAhVCF33Y8PsnxV0wECQQD5RqeoqxEUupsy
QhrDui0KkYXLdT0uhrEQ69n9rvAiQoHPsiX0MswfEKnj/g9N3VwGLdgWytT0TvcI
8fDPRB4/AkEAz+qF3taX77gB69XRPQwCGWqE1fHIFMwX7QeYdEsk3iRZ0EKVcdp6
vIPCB2Cq4a4eXcaFa/bXen4yeYgyTbeNIQJBAO92dWctdoowPRiJskZmGhC1/Q6X
gH+qenyj5VSy8hInS6anH5i4F6icDGhtzmvhgx6YeaZjkTFkjiG0sb2aVWcCQQDD
WL7UwtzX/xPXB/ril5C1Xo5WESgC2ks0ielkgmGuUYsNEDInWbXtvwGjOuDyz0x6
oRYkfTSxQzabVyqkOGvhAkBtbjUxOD8wgBIjb4T6mAMokQo6PeEAZGUTyPifjJNo
detWVr2WRvgNgQvcRnNPECwfq1RtMJJpavaI3kgeaSxg
-----END RSA PRIVATE KEY-----
EOF
}
`, rName, fName)
}

func testAccServerCertificateConfig_tags1(rName, key, certificate, tagKey1, tagValue1 string) string {
	return fmt.Sprintf(`
resource "aws_iam_server_certificate" "test" {
  name             = %[1]q
  certificate_body = "%[2]s"
  private_key      = "%[3]s"

  tags = {
    %[4]q = %[5]q
  }
}
`, rName, acctest.TLSPEMEscapeNewlines(certificate), acctest.TLSPEMEscapeNewlines(key), tagKey1, tagValue1)
}

func testAccServerCertificateConfig_tags2(rName, key, certificate, tagKey1, tagValue1, tagKey2, tagValue2 string) string {
	return fmt.Sprintf(`
resource "aws_iam_server_certificate" "test" {
  name             = %[1]q
  certificate_body = "%[2]s"
  private_key      = "%[3]s"

  tags = {
    %[4]q = %[5]q
    %[6]q = %[7]q
  }
}
`, rName, acctest.TLSPEMEscapeNewlines(certificate), acctest.TLSPEMEscapeNewlines(key), tagKey1, tagValue1, tagKey2, tagValue2)
}<|MERGE_RESOLUTION|>--- conflicted
+++ resolved
@@ -55,31 +55,97 @@
 	})
 }
 
-<<<<<<< HEAD
 func TestAccIAMServerCertificate_nameGenerated(t *testing.T) {
-=======
-func TestAccIAMServerCertificate_tags(t *testing.T) {
-	ctx := acctest.Context(t)
->>>>>>> 921ff746
-	var cert iam.ServerCertificate
-	resourceName := "aws_iam_server_certificate.test"
-	key := acctest.TLSRSAPrivateKeyPEM(t, 2048)
-	certificate := acctest.TLSRSAX509SelfSignedCertificatePEM(t, key, "example.com")
-
-	resource.ParallelTest(t, resource.TestCase{
-		PreCheck:                 func() { acctest.PreCheck(t) },
-		ErrorCheck:               acctest.ErrorCheck(t, iam.EndpointsID),
-		ProtoV5ProviderFactories: acctest.ProtoV5ProviderFactories,
-		CheckDestroy:             testAccCheckServerCertificateDestroy(ctx),
-		Steps: []resource.TestStep{
-			{
-<<<<<<< HEAD
+	ctx := acctest.Context(t)
+	var cert iam.ServerCertificate
+	resourceName := "aws_iam_server_certificate.test"
+	key := acctest.TLSRSAPrivateKeyPEM(t, 2048)
+	certificate := acctest.TLSRSAX509SelfSignedCertificatePEM(t, key, "example.com")
+
+	resource.ParallelTest(t, resource.TestCase{
+		PreCheck:                 func() { acctest.PreCheck(t) },
+		ErrorCheck:               acctest.ErrorCheck(t, iam.EndpointsID),
+		ProtoV5ProviderFactories: acctest.ProtoV5ProviderFactories,
+		CheckDestroy:             testAccCheckServerCertificateDestroy(ctx),
+		Steps: []resource.TestStep{
+			{
 				Config: testAccServerCertificateConfig_nameGenerated(key, certificate),
 				Check: resource.ComposeTestCheckFunc(
-					testAccCheckCertExists(resourceName, &cert),
+					testAccCheckCertExists(ctx, resourceName, &cert),
 					acctest.CheckResourceAttrNameGenerated(resourceName, "name"),
 					resource.TestCheckResourceAttr(resourceName, "name_prefix", resource.UniqueIdPrefix),
-=======
+				),
+			},
+		},
+	})
+}
+
+func TestAccIAMServerCertificate_namePrefix(t *testing.T) {
+	ctx := acctest.Context(t)
+	var cert iam.ServerCertificate
+	resourceName := "aws_iam_server_certificate.test"
+	key := acctest.TLSRSAPrivateKeyPEM(t, 2048)
+	certificate := acctest.TLSRSAX509SelfSignedCertificatePEM(t, key, "example.com")
+
+	resource.ParallelTest(t, resource.TestCase{
+		PreCheck:                 func() { acctest.PreCheck(t) },
+		ErrorCheck:               acctest.ErrorCheck(t, iam.EndpointsID),
+		ProtoV5ProviderFactories: acctest.ProtoV5ProviderFactories,
+		CheckDestroy:             testAccCheckServerCertificateDestroy(ctx),
+		Steps: []resource.TestStep{
+			{
+				Config: testAccServerCertificateConfig_namePrefix("tf-acc-test-prefix-", key, certificate),
+				Check: resource.ComposeTestCheckFunc(
+					testAccCheckCertExists(ctx, resourceName, &cert),
+					acctest.CheckResourceAttrNameFromPrefix(resourceName, "name", "tf-acc-test-prefix-"),
+					resource.TestCheckResourceAttr(resourceName, "name_prefix", "tf-acc-test-prefix-"),
+				),
+			},
+		},
+	})
+}
+
+func TestAccIAMServerCertificate_disappears(t *testing.T) {
+	ctx := acctest.Context(t)
+	var cert iam.ServerCertificate
+	resourceName := "aws_iam_server_certificate.test"
+	rName := sdkacctest.RandomWithPrefix(acctest.ResourcePrefix)
+	key := acctest.TLSRSAPrivateKeyPEM(t, 2048)
+	certificate := acctest.TLSRSAX509SelfSignedCertificatePEM(t, key, "example.com")
+
+	resource.ParallelTest(t, resource.TestCase{
+		PreCheck:                 func() { acctest.PreCheck(t) },
+		ErrorCheck:               acctest.ErrorCheck(t, iam.EndpointsID),
+		ProtoV5ProviderFactories: acctest.ProtoV5ProviderFactories,
+		CheckDestroy:             testAccCheckServerCertificateDestroy(ctx),
+		Steps: []resource.TestStep{
+			{
+				Config: testAccServerCertificateConfig_basic(rName, key, certificate),
+				Check: resource.ComposeTestCheckFunc(
+					testAccCheckCertExists(ctx, resourceName, &cert),
+					acctest.CheckResourceDisappears(ctx, acctest.Provider, tfiam.ResourceServerCertificate(), resourceName),
+				),
+				ExpectNonEmptyPlan: true,
+			},
+		},
+	})
+}
+
+func TestAccIAMServerCertificate_tags(t *testing.T) {
+	ctx := acctest.Context(t)
+	var cert iam.ServerCertificate
+	resourceName := "aws_iam_server_certificate.test"
+	rName := sdkacctest.RandomWithPrefix(acctest.ResourcePrefix)
+	key := acctest.TLSRSAPrivateKeyPEM(t, 2048)
+	certificate := acctest.TLSRSAX509SelfSignedCertificatePEM(t, key, "example.com")
+
+	resource.ParallelTest(t, resource.TestCase{
+		PreCheck:                 func() { acctest.PreCheck(t) },
+		ErrorCheck:               acctest.ErrorCheck(t, iam.EndpointsID),
+		ProtoV5ProviderFactories: acctest.ProtoV5ProviderFactories,
+		CheckDestroy:             testAccCheckServerCertificateDestroy(ctx),
+		Steps: []resource.TestStep{
+			{
 				Config: testAccServerCertificateConfig_tags1(rName, key, certificate, "key1", "value1"),
 				Check: resource.ComposeTestCheckFunc(
 					testAccCheckCertExists(ctx, resourceName, &cert),
@@ -101,40 +167,11 @@
 					resource.TestCheckResourceAttr(resourceName, "tags.%", "2"),
 					resource.TestCheckResourceAttr(resourceName, "tags.key1", "value1updated"),
 					resource.TestCheckResourceAttr(resourceName, "tags.key2", "value2"),
->>>>>>> 921ff746
-				),
-			},
-		},
-	})
-}
-
-func TestAccIAMServerCertificate_namePrefix(t *testing.T) {
-	var cert iam.ServerCertificate
-	resourceName := "aws_iam_server_certificate.test"
-	key := acctest.TLSRSAPrivateKeyPEM(t, 2048)
-	certificate := acctest.TLSRSAX509SelfSignedCertificatePEM(t, key, "example.com")
-
-	resource.ParallelTest(t, resource.TestCase{
-		PreCheck:                 func() { acctest.PreCheck(t) },
-		ErrorCheck:               acctest.ErrorCheck(t, iam.EndpointsID),
-		ProtoV5ProviderFactories: acctest.ProtoV5ProviderFactories,
-		CheckDestroy:             testAccCheckServerCertificateDestroy,
-		Steps: []resource.TestStep{
-			{
-				Config: testAccServerCertificateConfig_namePrefix("tf-acc-test-prefix-", key, certificate),
-				Check: resource.ComposeTestCheckFunc(
-<<<<<<< HEAD
-					testAccCheckCertExists(resourceName, &cert),
-					acctest.CheckResourceAttrNameFromPrefix(resourceName, "name", "tf-acc-test-prefix-"),
-					resource.TestCheckResourceAttr(resourceName, "name_prefix", "tf-acc-test-prefix-"),
-				),
-			},
-		},
-	})
-}
-
-func TestAccIAMServerCertificate_disappears(t *testing.T) {
-=======
+				),
+			},
+			{
+				Config: testAccServerCertificateConfig_tags1(rName, key, certificate, "key2", "value2"),
+				Check: resource.ComposeTestCheckFunc(
 					testAccCheckCertExists(ctx, resourceName, &cert),
 					resource.TestCheckResourceAttr(resourceName, "tags.%", "1"),
 					resource.TestCheckResourceAttr(resourceName, "tags.key2", "value2"),
@@ -144,62 +181,24 @@
 	})
 }
 
-func TestAccIAMServerCertificate_Name_prefix(t *testing.T) {
-	ctx := acctest.Context(t)
->>>>>>> 921ff746
-	var cert iam.ServerCertificate
-	resourceName := "aws_iam_server_certificate.test"
-	rName := sdkacctest.RandomWithPrefix(acctest.ResourcePrefix)
-	key := acctest.TLSRSAPrivateKeyPEM(t, 2048)
-	certificate := acctest.TLSRSAX509SelfSignedCertificatePEM(t, key, "example.com")
-
-	resource.ParallelTest(t, resource.TestCase{
-		PreCheck:                 func() { acctest.PreCheck(t) },
-		ErrorCheck:               acctest.ErrorCheck(t, iam.EndpointsID),
-		ProtoV5ProviderFactories: acctest.ProtoV5ProviderFactories,
-		CheckDestroy:             testAccCheckServerCertificateDestroy(ctx),
-		Steps: []resource.TestStep{
-			{
-				Config: testAccServerCertificateConfig_basic(rName, key, certificate),
-				Check: resource.ComposeTestCheckFunc(
-<<<<<<< HEAD
-					testAccCheckCertExists(resourceName, &cert),
-					acctest.CheckResourceDisappears(acctest.Provider, tfiam.ResourceServerCertificate(), resourceName),
-=======
-					testAccCheckCertExists(ctx, resourceName, &cert),
->>>>>>> 921ff746
-				),
-				ExpectNonEmptyPlan: true,
-			},
-		},
-	})
-}
-
-<<<<<<< HEAD
-func TestAccIAMServerCertificate_tags(t *testing.T) {
-=======
-func TestAccIAMServerCertificate_disappears(t *testing.T) {
-	ctx := acctest.Context(t)
->>>>>>> 921ff746
-	var cert iam.ServerCertificate
-	resourceName := "aws_iam_server_certificate.test"
-	rName := sdkacctest.RandomWithPrefix(acctest.ResourcePrefix)
-	key := acctest.TLSRSAPrivateKeyPEM(t, 2048)
-	certificate := acctest.TLSRSAX509SelfSignedCertificatePEM(t, key, "example.com")
-
-	resource.ParallelTest(t, resource.TestCase{
-		PreCheck:                 func() { acctest.PreCheck(t) },
-		ErrorCheck:               acctest.ErrorCheck(t, iam.EndpointsID),
-		ProtoV5ProviderFactories: acctest.ProtoV5ProviderFactories,
-		CheckDestroy:             testAccCheckServerCertificateDestroy(ctx),
-		Steps: []resource.TestStep{
-			{
-				Config: testAccServerCertificateConfig_tags1(rName, key, certificate, "key1", "value1"),
-				Check: resource.ComposeTestCheckFunc(
-<<<<<<< HEAD
-					testAccCheckCertExists(resourceName, &cert),
-					resource.TestCheckResourceAttr(resourceName, "tags.%", "1"),
-					resource.TestCheckResourceAttr(resourceName, "tags.key1", "value1"),
+func TestAccIAMServerCertificate_file(t *testing.T) {
+	ctx := acctest.Context(t)
+	var cert iam.ServerCertificate
+	rName := sdkacctest.RandomWithPrefix(acctest.ResourcePrefix)
+	unixFile := "test-fixtures/iam-ssl-unix-line-endings.pem"
+	winFile := "test-fixtures/iam-ssl-windows-line-endings.pem.winfile"
+	resourceName := "aws_iam_server_certificate.test"
+
+	resource.ParallelTest(t, resource.TestCase{
+		PreCheck:                 func() { acctest.PreCheck(t) },
+		ErrorCheck:               acctest.ErrorCheck(t, iam.EndpointsID),
+		ProtoV5ProviderFactories: acctest.ProtoV5ProviderFactories,
+		CheckDestroy:             testAccCheckServerCertificateDestroy(ctx),
+		Steps: []resource.TestStep{
+			{
+				Config: testAccServerCertificateConfig_file(rName, unixFile),
+				Check: resource.ComposeTestCheckFunc(
+					testAccCheckCertExists(ctx, resourceName, &cert),
 				),
 			},
 			{
@@ -210,48 +209,34 @@
 				ImportStateVerifyIgnore: []string{"private_key"},
 			},
 			{
-				Config: testAccServerCertificateConfig_tags2(rName, key, certificate, "key1", "value1updated", "key2", "value2"),
-				Check: resource.ComposeTestCheckFunc(
-					testAccCheckCertExists(resourceName, &cert),
-					resource.TestCheckResourceAttr(resourceName, "tags.%", "2"),
-					resource.TestCheckResourceAttr(resourceName, "tags.key1", "value1updated"),
-					resource.TestCheckResourceAttr(resourceName, "tags.key2", "value2"),
-				),
-			},
-			{
-				Config: testAccServerCertificateConfig_tags1(rName, key, certificate, "key2", "value2"),
-				Check: resource.ComposeTestCheckFunc(
-					testAccCheckCertExists(resourceName, &cert),
-					resource.TestCheckResourceAttr(resourceName, "tags.%", "1"),
-					resource.TestCheckResourceAttr(resourceName, "tags.key2", "value2"),
-=======
-					testAccCheckCertExists(ctx, resourceName, &cert),
-					acctest.CheckResourceDisappears(ctx, acctest.Provider, tfiam.ResourceServerCertificate(), resourceName),
->>>>>>> 921ff746
-				),
-			},
-		},
-	})
-}
-
-func TestAccIAMServerCertificate_file(t *testing.T) {
-	ctx := acctest.Context(t)
-	var cert iam.ServerCertificate
-	rName := sdkacctest.RandomWithPrefix(acctest.ResourcePrefix)
-	unixFile := "test-fixtures/iam-ssl-unix-line-endings.pem"
-	winFile := "test-fixtures/iam-ssl-windows-line-endings.pem.winfile"
-	resourceName := "aws_iam_server_certificate.test"
-
-	resource.ParallelTest(t, resource.TestCase{
-		PreCheck:                 func() { acctest.PreCheck(t) },
-		ErrorCheck:               acctest.ErrorCheck(t, iam.EndpointsID),
-		ProtoV5ProviderFactories: acctest.ProtoV5ProviderFactories,
-		CheckDestroy:             testAccCheckServerCertificateDestroy(ctx),
-		Steps: []resource.TestStep{
-			{
-				Config: testAccServerCertificateConfig_file(rName, unixFile),
-				Check: resource.ComposeTestCheckFunc(
-					testAccCheckCertExists(ctx, resourceName, &cert),
+				Config: testAccServerCertificateConfig_file(rName, winFile),
+				Check: resource.ComposeTestCheckFunc(
+					testAccCheckCertExists(ctx, resourceName, &cert),
+				),
+			},
+		},
+	})
+}
+
+func TestAccIAMServerCertificate_path(t *testing.T) {
+	ctx := acctest.Context(t)
+	var cert iam.ServerCertificate
+	resourceName := "aws_iam_server_certificate.test"
+	rName := sdkacctest.RandomWithPrefix(acctest.ResourcePrefix)
+	key := acctest.TLSRSAPrivateKeyPEM(t, 2048)
+	certificate := acctest.TLSRSAX509SelfSignedCertificatePEM(t, key, "example.com")
+
+	resource.ParallelTest(t, resource.TestCase{
+		PreCheck:                 func() { acctest.PreCheck(t) },
+		ErrorCheck:               acctest.ErrorCheck(t, iam.EndpointsID),
+		ProtoV5ProviderFactories: acctest.ProtoV5ProviderFactories,
+		CheckDestroy:             testAccCheckServerCertificateDestroy(ctx),
+		Steps: []resource.TestStep{
+			{
+				Config: testAccServerCertificateConfig_path(rName, "/test/", key, certificate),
+				Check: resource.ComposeTestCheckFunc(
+					testAccCheckCertExists(ctx, resourceName, &cert),
+					resource.TestCheckResourceAttr(resourceName, "path", "/test/"),
 				),
 			},
 			{
@@ -261,53 +246,11 @@
 				ImportStateId:           rName,
 				ImportStateVerifyIgnore: []string{"private_key"},
 			},
-			{
-				Config: testAccServerCertificateConfig_file(rName, winFile),
-				Check: resource.ComposeTestCheckFunc(
-					testAccCheckCertExists(ctx, resourceName, &cert),
-				),
-			},
-		},
-	})
-}
-
-func TestAccIAMServerCertificate_path(t *testing.T) {
-	ctx := acctest.Context(t)
-	var cert iam.ServerCertificate
-	resourceName := "aws_iam_server_certificate.test"
-	rName := sdkacctest.RandomWithPrefix(acctest.ResourcePrefix)
-	key := acctest.TLSRSAPrivateKeyPEM(t, 2048)
-	certificate := acctest.TLSRSAX509SelfSignedCertificatePEM(t, key, "example.com")
-
-	resource.ParallelTest(t, resource.TestCase{
-		PreCheck:                 func() { acctest.PreCheck(t) },
-		ErrorCheck:               acctest.ErrorCheck(t, iam.EndpointsID),
-		ProtoV5ProviderFactories: acctest.ProtoV5ProviderFactories,
-		CheckDestroy:             testAccCheckServerCertificateDestroy(ctx),
-		Steps: []resource.TestStep{
-			{
-				Config: testAccServerCertificateConfig_path(rName, "/test/", key, certificate),
-				Check: resource.ComposeTestCheckFunc(
-					testAccCheckCertExists(ctx, resourceName, &cert),
-					resource.TestCheckResourceAttr(resourceName, "path", "/test/"),
-				),
-			},
-			{
-				ResourceName:            resourceName,
-				ImportState:             true,
-				ImportStateVerify:       true,
-				ImportStateId:           rName,
-				ImportStateVerifyIgnore: []string{"private_key"},
-			},
-		},
-	})
-}
-
-<<<<<<< HEAD
-func testAccCheckCertExists(n string, v *iam.ServerCertificate) resource.TestCheckFunc {
-=======
-func testAccCheckCertExists(ctx context.Context, n string, cert *iam.ServerCertificate) resource.TestCheckFunc {
->>>>>>> 921ff746
+		},
+	})
+}
+
+func testAccCheckCertExists(ctx context.Context, n string, v *iam.ServerCertificate) resource.TestCheckFunc {
 	return func(s *terraform.State) error {
 		rs, ok := s.RootModule().Resources[n]
 		if !ok {
@@ -319,16 +262,9 @@
 		}
 
 		conn := acctest.Provider.Meta().(*conns.AWSClient).IAMConn()
-<<<<<<< HEAD
-
-		output, err := tfiam.FindServerCertificateByName(conn, rs.Primary.Attributes["name"])
-
-=======
-		describeOpts := &iam.GetServerCertificateInput{
-			ServerCertificateName: aws.String(rs.Primary.Attributes["name"]),
-		}
-		resp, err := conn.GetServerCertificateWithContext(ctx, describeOpts)
->>>>>>> 921ff746
+
+		output, err := tfiam.FindServerCertificateByName(ctx, conn, rs.Primary.Attributes["name"])
+
 		if err != nil {
 			return err
 		}
@@ -348,34 +284,18 @@
 				continue
 			}
 
-<<<<<<< HEAD
-		_, err := tfiam.FindServerCertificateByName(conn, rs.Primary.Attributes["name"])
-
-		if tfresource.NotFound(err) {
-			continue
+			_, err := tfiam.FindServerCertificateByName(ctx, conn, rs.Primary.Attributes["name"])
+
+			if tfresource.NotFound(err) {
+				continue
+			}
+
+			if err != nil {
+				return err
+			}
+
+			return fmt.Errorf("IAM Server Certificate %s still exists", rs.Primary.ID)
 		}
-
-		if err != nil {
-			return err
-		}
-
-		return fmt.Errorf("IAM Server Certificate %s still exists", rs.Primary.ID)
-	}
-=======
-			// Try to find the Cert
-			opts := &iam.GetServerCertificateInput{
-				ServerCertificateName: aws.String(rs.Primary.Attributes["name"]),
-			}
-			resp, err := conn.GetServerCertificateWithContext(ctx, opts)
-			if err == nil {
-				if resp.ServerCertificate != nil {
-					return fmt.Errorf("Error: Server Cert still exists")
-				}
-
-				return nil
-			}
-		}
->>>>>>> 921ff746
 
 		return nil
 	}
