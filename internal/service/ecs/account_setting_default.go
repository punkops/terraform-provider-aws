// Copyright (c) HashiCorp, Inc.
// SPDX-License-Identifier: MPL-2.0

package ecs

import (
	"context"
	"fmt"
	"log"

	"github.com/aws/aws-sdk-go/aws"
	"github.com/aws/aws-sdk-go/aws/arn"
	"github.com/aws/aws-sdk-go/service/ecs"
	"github.com/hashicorp/aws-sdk-go-base/v2/awsv1shim/v2/tfawserr"
	"github.com/hashicorp/terraform-plugin-sdk/v2/diag"
	"github.com/hashicorp/terraform-plugin-sdk/v2/helper/schema"
	"github.com/hashicorp/terraform-plugin-sdk/v2/helper/validation"
	"github.com/hashicorp/terraform-provider-aws/internal/conns"
	"github.com/hashicorp/terraform-provider-aws/internal/errs/sdkdiag"
	"github.com/hashicorp/terraform-provider-aws/names"
)

// @SDKResource("aws_ecs_account_setting_default", name="Account Setting Defauilt")
func ResourceAccountSettingDefault() *schema.Resource {
	return &schema.Resource{
		CreateWithoutTimeout: resourceAccountSettingDefaultCreate,
		ReadWithoutTimeout:   resourceAccountSettingDefaultRead,
		UpdateWithoutTimeout: resourceAccountSettingDefaultUpdate,
		DeleteWithoutTimeout: resourceAccountSettingDefaultDelete,
		Importer: &schema.ResourceImporter{
			StateContext: resourceAccountSettingDefaultImport,
		},

		Schema: map[string]*schema.Schema{
			names.AttrName: {
				Type:         schema.TypeString,
				ForceNew:     true,
				Required:     true,
				ValidateFunc: validation.StringInSlice(ecs.SettingName_Values(), false),
			},
			"principal_arn": {
				Type:     schema.TypeString,
				Computed: true,
			},
			names.AttrValue: {
				Type:     schema.TypeString,
				Required: true,
			},
		},
	}
}

func resourceAccountSettingDefaultImport(ctx context.Context, d *schema.ResourceData, meta interface{}) ([]*schema.ResourceData, error) {
	d.Set(names.AttrName, d.Id())
	d.SetId(arn.ARN{
		Partition: meta.(*conns.AWSClient).Partition,
		Region:    meta.(*conns.AWSClient).Region,
		AccountID: meta.(*conns.AWSClient).AccountID,
		Service:   ecs.ServiceName,
		Resource:  fmt.Sprintf("cluster/%s", d.Id()),
	}.String())
	return []*schema.ResourceData{d}, nil
}

func resourceAccountSettingDefaultCreate(ctx context.Context, d *schema.ResourceData, meta interface{}) diag.Diagnostics {
	var diags diag.Diagnostics
	conn := meta.(*conns.AWSClient).ECSConn(ctx)

	settingName := d.Get(names.AttrName).(string)
	settingValue := d.Get(names.AttrValue).(string)
	log.Printf("[DEBUG] Setting Account Default %s", settingName)

	input := ecs.PutAccountSettingDefaultInput{
		Name:  aws.String(settingName),
		Value: aws.String(settingValue),
	}

	out, err := conn.PutAccountSettingDefaultWithContext(ctx, &input)

	if err != nil {
		return sdkdiag.AppendErrorf(diags, "creating ECS Account Setting Defauilt (%s): %s", settingName, err)
	}
	log.Printf("[DEBUG] Account Setting Default %s set", aws.StringValue(out.Setting.Value))

	d.SetId(aws.StringValue(out.Setting.Value))
	d.Set("principal_arn", out.Setting.PrincipalArn)

	return append(diags, resourceAccountSettingDefaultRead(ctx, d, meta)...)
}

func resourceAccountSettingDefaultRead(ctx context.Context, d *schema.ResourceData, meta interface{}) diag.Diagnostics {
	var diags diag.Diagnostics
	conn := meta.(*conns.AWSClient).ECSConn(ctx)

	input := &ecs.ListAccountSettingsInput{
		Name:              aws.String(d.Get(names.AttrName).(string)),
		EffectiveSettings: aws.Bool(true),
	}

	log.Printf("[DEBUG] Reading Default Account Settings: %s", input)
	resp, err := conn.ListAccountSettingsWithContext(ctx, input)

	if err != nil {
		return sdkdiag.AppendErrorf(diags, "reading ECS Account Setting Defauilt (%s): %s", d.Get(names.AttrName).(string), err)
	}

	if len(resp.Settings) == 0 {
		log.Printf("[WARN] Account Setting Default not set. Removing from state")
		d.SetId("")
		return diags
	}

	for _, r := range resp.Settings {
		d.SetId(aws.StringValue(r.PrincipalArn))
		d.Set(names.AttrName, r.Name)
		d.Set("principal_arn", r.PrincipalArn)
		d.Set(names.AttrValue, r.Value)
	}

	return diags
}

func resourceAccountSettingDefaultUpdate(ctx context.Context, d *schema.ResourceData, meta interface{}) diag.Diagnostics {
	var diags diag.Diagnostics
	conn := meta.(*conns.AWSClient).ECSConn(ctx)

	settingName := d.Get(names.AttrName).(string)
	settingValue := d.Get(names.AttrValue).(string)

	if d.HasChange(names.AttrValue) {
		input := ecs.PutAccountSettingDefaultInput{
			Name:  aws.String(settingName),
			Value: aws.String(settingValue),
		}

		_, err := conn.PutAccountSettingDefaultWithContext(ctx, &input)
		if err != nil {
			return sdkdiag.AppendErrorf(diags, "updating ECS Account Setting Default (%s): %s", settingName, err)
		}
	}

	return diags
}

func resourceAccountSettingDefaultDelete(ctx context.Context, d *schema.ResourceData, meta interface{}) diag.Diagnostics {
	var diags diag.Diagnostics
	conn := meta.(*conns.AWSClient).ECSConn(ctx)

<<<<<<< HEAD
	settingName := d.Get("name").(string)
	settingValue := "disabled"

	//Default value: https://docs.aws.amazon.com/AmazonECS/latest/developerguide/task-maintenance.html#task-retirement-change
	if settingName == "fargateTaskRetirementWaitPeriod" {
		settingValue = "7"
	}
=======
	settingName := d.Get(names.AttrName).(string)
>>>>>>> 52048027

	log.Printf("[WARN] Disabling ECS Account Setting Default %s", settingName)
	input := ecs.PutAccountSettingDefaultInput{
		Name:  aws.String(settingName),
		Value: aws.String(settingValue),
	}

	_, err := conn.PutAccountSettingDefaultWithContext(ctx, &input)

	if tfawserr.ErrMessageContains(err, ecs.ErrCodeInvalidParameterException, "You can no longer disable") {
		log.Printf("[DEBUG] ECS Account Setting Default (%q) could not be disabled: %s", settingName, err)
		return diags
	}

	if err != nil {
		return sdkdiag.AppendErrorf(diags, "disabling ECS Account Setting Default: %s", err)
	}

	log.Printf("[DEBUG] ECS Account Setting Default (%q) disabled", settingName)
	return diags
}<|MERGE_RESOLUTION|>--- conflicted
+++ resolved
@@ -146,7 +146,6 @@
 	var diags diag.Diagnostics
 	conn := meta.(*conns.AWSClient).ECSConn(ctx)
 
-<<<<<<< HEAD
 	settingName := d.Get("name").(string)
 	settingValue := "disabled"
 
@@ -154,9 +153,6 @@
 	if settingName == "fargateTaskRetirementWaitPeriod" {
 		settingValue = "7"
 	}
-=======
-	settingName := d.Get(names.AttrName).(string)
->>>>>>> 52048027
 
 	log.Printf("[WARN] Disabling ECS Account Setting Default %s", settingName)
 	input := ecs.PutAccountSettingDefaultInput{
