--- conflicted
+++ resolved
@@ -8,16 +8,11 @@
 	"github.com/aws/aws-sdk-go/aws"
 	"github.com/aws/aws-sdk-go/aws/arn"
 	"github.com/aws/aws-sdk-go/service/ec2"
-<<<<<<< HEAD
-	"github.com/hashicorp/terraform/helper/hashcode"
-	"github.com/hashicorp/terraform/helper/resource"
-	"github.com/hashicorp/terraform/helper/schema"
-	"github.com/hashicorp/terraform/helper/validation"
-=======
+	"github.com/hashicorp/terraform-plugin-sdk/helper/hashcode"
+	"github.com/hashicorp/terraform-plugin-sdk/helper/resource"
 	"github.com/hashicorp/terraform-plugin-sdk/helper/schema"
 	"github.com/hashicorp/terraform-plugin-sdk/helper/validation"
 	"github.com/terraform-providers/terraform-provider-aws/aws/internal/keyvaluetags"
->>>>>>> 29ef1616
 )
 
 func resourceAwsEc2ClientVpnEndpoint() *schema.Resource {
@@ -190,6 +185,10 @@
 				Type:     schema.TypeString,
 				Computed: true,
 			},
+			"status": {
+				Type:     schema.TypeString,
+				Computed: true,
+			},
 			"tags": tagsSchema(),
 			"arn": {
 				Type:     schema.TypeString,
@@ -364,7 +363,6 @@
 	if result.ClientVpnEndpoints[0].Status != nil {
 		d.Set("status", result.ClientVpnEndpoints[0].Status.Code)
 	}
-
 	d.Set("split_tunnel", result.ClientVpnEndpoints[0].SplitTunnel)
 
 	err = d.Set("authentication_options", flattenAuthOptsConfig(result.ClientVpnEndpoints[0].AuthenticationOptions))
@@ -382,14 +380,12 @@
 		return fmt.Errorf("error setting tags: %s", err)
 	}
 
-<<<<<<< HEAD
 	netAssocResult, err := conn.DescribeClientVpnTargetNetworks(&ec2.DescribeClientVpnTargetNetworksInput{
 		ClientVpnEndpointId: aws.String(d.Id()),
 	})
 	if err != nil {
 		return err
 	}
-
 	d.Set("network_association", flattenNetAssoc(netAssocResult.ClientVpnTargetNetworks))
 
 	authRuleResult, err := conn.DescribeClientVpnAuthorizationRules(&ec2.DescribeClientVpnAuthorizationRulesInput{
@@ -398,7 +394,6 @@
 	if err != nil {
 		return err
 	}
-
 	d.Set("authorization_rule", flattenAuthRules(authRuleResult.AuthorizationRules))
 
 	routeResult, err := conn.DescribeClientVpnRoutes(&ec2.DescribeClientVpnRoutesInput{
@@ -407,9 +402,8 @@
 	if err != nil {
 		return err
 	}
-
 	d.Set("route", flattenRoutes(routeResult.Routes))
-=======
+
 	arn := arn.ARN{
 		Partition: meta.(*AWSClient).partition,
 		Service:   "ec2",
@@ -417,9 +411,7 @@
 		AccountID: meta.(*AWSClient).accountid,
 		Resource:  fmt.Sprintf("client-vpn-endpoint/%s", d.Id()),
 	}.String()
-
 	d.Set("arn", arn)
->>>>>>> 29ef1616
 
 	return nil
 }
@@ -531,7 +523,6 @@
 		return fmt.Errorf("Error modifying Client VPN endpoint: %s", err)
 	}
 
-<<<<<<< HEAD
 	if d.HasChange("network_association") {
 		o, n := d.GetChange("network_association")
 		os := o.(*schema.Set)
@@ -660,16 +651,11 @@
 		}
 	}
 
-	if err := setTags(conn, d); err != nil {
-		return err
-=======
 	if d.HasChange("tags") {
 		o, n := d.GetChange("tags")
-
 		if err := keyvaluetags.Ec2UpdateTags(conn, d.Id(), o, n); err != nil {
 			return fmt.Errorf("error updating EC2 Client VPN Endpoint (%s) tags: %s", d.Id(), err)
 		}
->>>>>>> 29ef1616
 	}
 
 	return resourceAwsEc2ClientVpnEndpointRead(d, meta)
@@ -731,9 +717,20 @@
 	req := &ec2.ClientVpnAuthenticationRequest{
 		Type: aws.String(data["type"].(string)),
 	}
-<<<<<<< HEAD
-	m["type"] = *aopts[0].Type
-	return []map[string]interface{}{m}
+
+	if data["type"].(string) == ec2.ClientVpnAuthenticationTypeCertificateAuthentication {
+		req.MutualAuthentication = &ec2.CertificateAuthenticationRequest{
+			ClientRootCertificateChainArn: aws.String(data["root_certificate_chain_arn"].(string)),
+		}
+	}
+
+	if data["type"].(string) == ec2.ClientVpnAuthenticationTypeDirectoryServiceAuthentication {
+		req.ActiveDirectory = &ec2.DirectoryServiceAuthenticationRequest{
+			DirectoryId: aws.String(data["active_directory_id"].(string)),
+		}
+	}
+
+	return req
 }
 
 func flattenNetAssoc(list []*ec2.TargetNetwork) []map[string]interface{} {
@@ -959,20 +956,4 @@
 	}
 
 	return hashcode.String(buf.String())
-=======
-
-	if data["type"].(string) == ec2.ClientVpnAuthenticationTypeCertificateAuthentication {
-		req.MutualAuthentication = &ec2.CertificateAuthenticationRequest{
-			ClientRootCertificateChainArn: aws.String(data["root_certificate_chain_arn"].(string)),
-		}
-	}
-
-	if data["type"].(string) == ec2.ClientVpnAuthenticationTypeDirectoryServiceAuthentication {
-		req.ActiveDirectory = &ec2.DirectoryServiceAuthenticationRequest{
-			DirectoryId: aws.String(data["active_directory_id"].(string)),
-		}
-	}
-
-	return req
->>>>>>> 29ef1616
 }