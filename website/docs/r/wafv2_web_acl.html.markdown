---
subcategory: "WAF"
layout: "aws"
page_title: "AWS: aws_wafv2_web_acl"
description: |-
  Creates a WAFv2 Web ACL resource.
---

# Resource: aws_wafv2_web_acl

Creates a WAFv2 Web ACL resource.

## Example Usage

This resource is based on `aws_wafv2_rule_group`, check the documentation of the `aws_wafv2_rule_group` resource to see examples of the various available statements.


### Managed Rule

```terraform
resource "aws_wafv2_web_acl" "example" {
  name        = "managed-rule-example"
  description = "Example of a managed rule."
  scope       = "REGIONAL"

  default_action {
    allow {}
  }

  rule {
    name     = "rule-1"
    priority = 1

    override_action {
      count {}
    }

    statement {
      managed_rule_group_statement {
        name        = "AWSManagedRulesCommonRuleSet"
        vendor_name = "AWS"

        excluded_rule {
          name = "SizeRestrictions_QUERYSTRING"
        }

        excluded_rule {
          name = "NoUserAgent_HEADER"
        }

        scope_down_statement {
          geo_match_statement {
            country_codes = ["US", "NL"]
          }
        }
      }
    }

    visibility_config {
      cloudwatch_metrics_enabled = false
      metric_name                = "friendly-rule-metric-name"
      sampled_requests_enabled   = false
    }
  }

  tags = {
    Tag1 = "Value1"
    Tag2 = "Value2"
  }

  visibility_config {
    cloudwatch_metrics_enabled = false
    metric_name                = "friendly-metric-name"
    sampled_requests_enabled   = false
  }
}
```

### Rate Based
Rate-limit US and NL-based clients to 10,000 requests for every 5 minutes.

```terraform
resource "aws_wafv2_web_acl" "example" {
  name        = "rate-based-example"
  description = "Example of a Cloudfront rate based statement."
  scope       = "CLOUDFRONT"

  default_action {
    allow {}
  }

  rule {
    name     = "rule-1"
    priority = 1

    action {
      block {}
    }

    statement {
      rate_based_statement {
        limit              = 10000
        aggregate_key_type = "IP"

        scope_down_statement {
          geo_match_statement {
            country_codes = ["US", "NL"]
          }
        }
      }
    }

    visibility_config {
      cloudwatch_metrics_enabled = false
      metric_name                = "friendly-rule-metric-name"
      sampled_requests_enabled   = false
    }
  }

  tags = {
    Tag1 = "Value1"
    Tag2 = "Value2"
  }

  visibility_config {
    cloudwatch_metrics_enabled = false
    metric_name                = "friendly-metric-name"
    sampled_requests_enabled   = false
  }
}
```

### Rule Group Reference

```terraform
resource "aws_wafv2_rule_group" "example" {
  capacity = 10
  name     = "example-rule-group"
  scope    = "REGIONAL"

  rule {
    name     = "rule-1"
    priority = 1

    action {
      count {}
    }

    statement {
      geo_match_statement {
        country_codes = ["NL"]
      }
    }

    visibility_config {
      cloudwatch_metrics_enabled = false
      metric_name                = "friendly-rule-metric-name"
      sampled_requests_enabled   = false
    }
  }

  rule {
    name     = "rule-to-exclude-a"
    priority = 10

    action {
      allow {}
    }

    statement {
      geo_match_statement {
        country_codes = ["US"]
      }
    }

    visibility_config {
      cloudwatch_metrics_enabled = false
      metric_name                = "friendly-rule-metric-name"
      sampled_requests_enabled   = false
    }
  }

  rule {
    name     = "rule-to-exclude-b"
    priority = 15

    action {
      allow {}
    }

    statement {
      geo_match_statement {
        country_codes = ["GB"]
      }
    }

    visibility_config {
      cloudwatch_metrics_enabled = false
      metric_name                = "friendly-rule-metric-name"
      sampled_requests_enabled   = false
    }
  }

  visibility_config {
    cloudwatch_metrics_enabled = false
    metric_name                = "friendly-metric-name"
    sampled_requests_enabled   = false
  }
}

resource "aws_wafv2_web_acl" "test" {
  name  = "rule-group-example"
  scope = "REGIONAL"

  default_action {
    block {}
  }

  rule {
    name     = "rule-1"
    priority = 1

    override_action {
      count {}
    }

    statement {
      rule_group_reference_statement {
        arn = aws_wafv2_rule_group.example.arn

        excluded_rule {
          name = "rule-to-exclude-b"
        }

        excluded_rule {
          name = "rule-to-exclude-a"
        }
      }
    }

    visibility_config {
      cloudwatch_metrics_enabled = false
      metric_name                = "friendly-rule-metric-name"
      sampled_requests_enabled   = false
    }
  }

  tags = {
    Tag1 = "Value1"
    Tag2 = "Value2"
  }

  visibility_config {
    cloudwatch_metrics_enabled = false
    metric_name                = "friendly-metric-name"
    sampled_requests_enabled   = false
  }
}
```

## Argument Reference

The following arguments are supported:

* `custom_response_body` - (Optional) Defines custom response bodies that can be referenced by `custom_response` actions. See [Custom Response Body](#custom-response-body) below for details.
* `default_action` - (Required) Action to perform if none of the `rules` contained in the WebACL match. See [Default Action](#default-action) below for details.
* `description` - (Optional) Friendly description of the WebACL.
* `name` - (Required) Friendly name of the WebACL.
* `rule` - (Optional) Rule blocks used to identify the web requests that you want to `allow`, `block`, or `count`. See [Rules](#rules) below for details.
* `scope` - (Required) Specifies whether this is for an AWS CloudFront distribution or for a regional application. Valid values are `CLOUDFRONT` or `REGIONAL`. To work with CloudFront, you must also specify the region `us-east-1` (N. Virginia) on the AWS provider.
* `tags` - (Optional) Map of key-value pairs to associate with the resource. If configured with a provider [`default_tags` configuration block](https://registry.terraform.io/providers/hashicorp/aws/latest/docs#default_tags-configuration-block) present, tags with matching keys will overwrite those defined at the provider-level.
* `visibility_config` - (Required) Defines and enables Amazon CloudWatch metrics and web request sample collection. See [Visibility Configuration](#visibility-configuration) below for details.

### Custom Response Body

Each `custom_response_body` block supports the following arguments:

* `key` - (Required) Unique key identifying the custom response body. This is referenced by the `custom_response_body_key` argument in the [Custom Response](#custom-response) block.
* `content` - (Required) Payload of the custom response.
* `content_type` - (Required) Type of content in the payload that you are defining in the `content` argument. Valid values are `TEXT_PLAIN`, `TEXT_HTML`, or `APPLICATION_JSON`.

### Default Action

The `default_action` block supports the following arguments:

~> **NOTE:** One of `allow` or `block`, expressed as an empty configuration block `{}`, is required when specifying a `default_action`

* `allow` - (Optional) Specifies that AWS WAF should allow requests by default. See [Allow](#action) below for details.
* `block` - (Optional) Specifies that AWS WAF should block requests by default. See [Block](#block) below for details.

### Rules

~> **NOTE:** One of `action` or `override_action` is required when specifying a rule

Each `rule` supports the following arguments:

* `action` - (Optional) Action that AWS WAF should take on a web request when it matches the rule's statement. This is used only for rules whose **statements do not reference a rule group**. See [Action](#action) below for details.
* `name` - (Required) Friendly name of the rule.
* `override_action` - (Optional) Override action to apply to the rules in a rule group. Used only for rule **statements that reference a rule group**, like `rule_group_reference_statement` and `managed_rule_group_statement`. See [Override Action](#override-action) below for details.
* `priority` - (Required) If you define more than one Rule in a WebACL, AWS WAF evaluates each request against the `rules` in order based on the value of `priority`. AWS WAF processes rules with lower priority first.
* `rule_label` - (Optional) Labels to apply to web requests that match the rule match statement. See [Rule Label](#rule-label) below for details.
* `statement` - (Required) The AWS WAF processing statement for the rule, for example `byte_match_statement` or `geo_match_statement`. See [Statement](#statement) below for details.
* `visibility_config` - (Required) Defines and enables Amazon CloudWatch metrics and web request sample collection. See [Visibility Configuration](#visibility-configuration) below for details.

### Action

The `action` block supports the following arguments:

~> **NOTE:** One of `allow`, `block`, or `count`, is required when specifying an `action`.

* `allow` - (Optional) Instructs AWS WAF to allow the web request. See [Allow](#action) below for details.
* `block` - (Optional) Instructs AWS WAF to block the web request. See [Block](#block) below for details.
* `captcha` - (Optional) Instructs AWS WAF to run a Captcha check against the web request. See [Captcha](#captcha) below for details.
* `count` - (Optional) Instructs AWS WAF to count the web request and allow it. See [Count](#count) below for details.

### Override Action

The `override_action` block supports the following arguments:

~> **NOTE:** One of `count` or `none`, expressed as an empty configuration block `{}`, is required when specifying an `override_action`

* `count` - (Optional) Override the rule action setting to count (i.e., only count matches). Configured as an empty block `{}`.
* `none` - (Optional) Don't override the rule action setting. Configured as an empty block `{}`.

### Allow

The `allow` block supports the following arguments:

* `custom_request_handling` - (Optional) Defines custom handling for the web request. See [Custom Request Handling](#custom-request-handling) below for details.

### Block

The `block` block supports the following arguments:

* `custom_response` - (Optional) Defines a custom response for the web request. See [Custom Response](#custom-response) below for details.

### Captcha

The `captcha` block supports the following arguments:

* `custom_request_handling` - (Optional) Defines custom handling for the web request. See [Custom Request Handling](#custom-request-handling) below for details.

### Count

The `count` block supports the following arguments:

* `custom_request_handling` - (Optional) Defines custom handling for the web request. See [Custom Request Handling](#custom-request-handling) below for details.

### Custom Request Handling

The `custom_request_handling` block supports the following arguments:

* `insert_header` - (Required) The `insert_header` blocks used to define HTTP headers added to the request. See [Custom HTTP Header](#custom-http-header) below for details.

### Custom Response

The `custom_response` block supports the following arguments:

* `custom_response_body_key` - (Optional) References the response body that you want AWS WAF to return to the web request client. This must reference a `key` defined in a `custom_response_body` block of this resource.
* `response_code` - (Required) The HTTP status code to return to the client.
* `response_header` - (Optional) The `response_header` blocks used to define the HTTP response headers added to the response. See [Custom HTTP Header](#custom-http-header) below for details.

### Custom HTTP Header

Each block supports the following arguments. Duplicate header names are not allowed:

* `name` - Name of the custom header. For custom request header insertion, when AWS WAF inserts the header into the request, it prefixes this name `x-amzn-waf-`, to avoid confusion with the headers that are already in the request. For example, for the header name `sample`, AWS WAF inserts the header `x-amzn-waf-sample`.
* `value` - Value of the custom header.

### Rule Label

Each block supports the following arguments:

* `name` - Label string.

### Statement

The processing guidance for a Rule, used by AWS WAF to determine whether a web request matches the rule. See the [documentation](https://docs.aws.amazon.com/waf/latest/developerguide/waf-rule-statements-list.html) for more information.

-> **NOTE:** Although the `statement` block is recursive, currently only 3 levels are supported.

The `statement` block supports the following arguments:

<<<<<<< HEAD
* `and_statement` - (Optional) A logical rule statement used to combine other rule statements with AND logic. See [AND Statement](#and-statement) below for details.
* `byte_match_statement` - (Optional) A rule statement that defines a string match search for AWS WAF to apply to web requests. See [Byte Match Statement](#byte-match-statement) below for details.
* `geo_match_statement` - (Optional) A rule statement used to identify web requests based on country of origin. See [GEO Match Statement](#geo-match-statement) below for details.
* `ip_set_reference_statement` - (Optional) A rule statement used to detect web requests coming from particular IP addresses or address ranges. See [IP Set Reference Statement](#ip-set-reference-statement) below for details.
* `label_match_statement` - (Optional) A rule statement that defines a string match search against labels that have been added to the web request by rules that have already run in the web ACL. See [Label Match Statement](#label-match-statement) below for details.  
* `managed_rule_group_statement` - (Optional) A rule statement used to run the rules that are defined in a managed rule group.  This statement can not be nested. See [Managed Rule Group Statement](#managed-rule-group-statement) below for details.
* `not_statement` - (Optional) A logical rule statement used to negate the results of another rule statement. See [NOT Statement](#not-statement) below for details.
* `or_statement` - (Optional) A logical rule statement used to combine other rule statements with OR logic. See [OR Statement](#or-statement) below for details.
* `rate_based_statement` - (Optional) A rate-based rule tracks the rate of requests for each originating `IP address`, and triggers the rule action when the rate exceeds a limit that you specify on the number of requests in any `5-minute` time span. This statement can not be nested. See [Rate Based Statement](#rate-based-statement) below for details.
* `regex_match_statement` - (Optional) A rule statement used to search web request components for a match against a single regular expression. See [Regex Match Statement](#regex-match-statement) below for details.
* `regex_pattern_set_reference_statement` - (Optional) A rule statement used to search web request components for matches with regular expressions. See [Regex Pattern Set Reference Statement](#regex-pattern-set-reference-statement) below for details.
* `rule_group_reference_statement` - (Optional) A rule statement used to run the rules that are defined in an WAFv2 Rule Group. See [Rule Group Reference Statement](#rule-group-reference-statement) below for details.
* `size_constraint_statement` - (Optional) A rule statement that compares a number of bytes against the size of a request component, using a comparison operator, such as greater than (>) or less than (<). See [Size Constraint Statement](#size-constraint-statement) below for more details.
=======
* `and_statement` - (Optional) Logical rule statement used to combine other rule statements with AND logic. See [AND Statement](#and-statement) below for details.
* `byte_match_statement` - (Optional) Rule statement that defines a string match search for AWS WAF to apply to web requests. See [Byte Match Statement](#byte-match-statement) below for details.
* `geo_match_statement` - (Optional) Rule statement used to identify web requests based on country of origin. See [GEO Match Statement](#geo-match-statement) below for details.
* `ip_set_reference_statement` - (Optional) Rule statement used to detect web requests coming from particular IP addresses or address ranges. See [IP Set Reference Statement](#ip-set-reference-statement) below for details.
* `label_match_statement` - (Optional) Rule statement that defines a string match search against labels that have been added to the web request by rules that have already run in the web ACL. See [Label Match Statement](#label-match-statement) below for details.  
* `managed_rule_group_statement` - (Optional) Rule statement used to run the rules that are defined in a managed rule group.  This statement can not be nested. See [Managed Rule Group Statement](#managed-rule-group-statement) below for details.
* `not_statement` - (Optional) Logical rule statement used to negate the results of another rule statement. See [NOT Statement](#not-statement) below for details.
* `or_statement` - (Optional) Logical rule statement used to combine other rule statements with OR logic. See [OR Statement](#or-statement) below for details.
* `rate_based_statement` - (Optional) Rate-based rule tracks the rate of requests for each originating `IP address`, and triggers the rule action when the rate exceeds a limit that you specify on the number of requests in any `5-minute` time span. This statement can not be nested. See [Rate Based Statement](#rate-based-statement) below for details.
* `regex_pattern_set_reference_statement` - (Optional) Rule statement used to search web request components for matches with regular expressions. See [Regex Pattern Set Reference Statement](#regex-pattern-set-reference-statement) below for details.
* `rule_group_reference_statement` - (Optional) Rule statement used to run the rules that are defined in an WAFv2 Rule Group. See [Rule Group Reference Statement](#rule-group-reference-statement) below for details.
* `size_constraint_statement` - (Optional) Rule statement that compares a number of bytes against the size of a request component, using a comparison operator, such as greater than (>) or less than (<). See [Size Constraint Statement](#size-constraint-statement) below for more details.
>>>>>>> 6020c871
* `sqli_match_statement` - (Optional) An SQL injection match condition identifies the part of web requests, such as the URI or the query string, that you want AWS WAF to inspect. See [SQL Injection Match Statement](#sql-injection-match-statement) below for details.
* `xss_match_statement` - (Optional) Rule statement that defines a cross-site scripting (XSS) match search for AWS WAF to apply to web requests. See [XSS Match Statement](#xss-match-statement) below for details.

### AND Statement

A logical rule statement used to combine other rule statements with `AND` logic. You provide more than one `statement` within the `and_statement`.

The `and_statement` block supports the following arguments:

* `statement` - (Required) Statements to combine with `AND` logic. You can use any statements that can be nested. See [Statement](#statement) above for details.

### Byte Match Statement

The byte match statement provides the bytes to search for, the location in requests that you want AWS WAF to search, and other settings. The bytes to search for are typically a string that corresponds with ASCII characters.

The `byte_match_statement` block supports the following arguments:

* `field_to_match` - (Optional) Part of a web request that you want AWS WAF to inspect. See [Field to Match](#field-to-match) below for details.
* `positional_constraint` - (Required) Area within the portion of a web request that you want AWS WAF to search for `search_string`. Valid values include the following: `EXACTLY`, `STARTS_WITH`, `ENDS_WITH`, `CONTAINS`, `CONTAINS_WORD`. See the AWS [documentation](https://docs.aws.amazon.com/waf/latest/APIReference/API_ByteMatchStatement.html) for more information.
* `search_string` - (Required) String value that you want AWS WAF to search for. AWS WAF searches only in the part of web requests that you designate for inspection in `field_to_match`. The maximum length of the value is 50 bytes.
* `text_transformation` - (Required) Text transformations eliminate some of the unusual formatting that attackers use in web requests in an effort to bypass detection. See [Text Transformation](#text-transformation) below for details.


### GEO Match Statement

The `geo_match_statement` block supports the following arguments:

* `country_codes` - (Required) Array of two-character country codes, for example, [ "US", "CN" ], from the alpha-2 country ISO codes of the `ISO 3166` international standard. See the [documentation](https://docs.aws.amazon.com/waf/latest/APIReference/API_GeoMatchStatement.html) for valid values.
* `forwarded_ip_config` - (Optional) Configuration for inspecting IP addresses in an HTTP header that you specify, instead of using the IP address that's reported by the web request origin. See [Forwarded IP Config](#forwarded-ip-config) below for details.

### IP Set Reference Statement

A rule statement used to detect web requests coming from particular IP addresses or address ranges. To use this, create an `aws_wafv2_ip_set` that specifies the addresses you want to detect, then use the `ARN` of that set in this statement.

The `ip_set_reference_statement` block supports the following arguments:

* `arn` - (Required) The Amazon Resource Name (ARN) of the IP Set that this statement references.
* `ip_set_forwarded_ip_config` - (Optional) Configuration for inspecting IP addresses in an HTTP header that you specify, instead of using the IP address that's reported by the web request origin. See [IPSet Forwarded IP Config](#ipset-forwarded-ip-config) below for more details.

### Label Match Statement

The `label_match_statement` block supports the following arguments:

* `scope` - (Required) Specify whether you want to match using the label name or just the namespace. Valid values are `LABEL` or `NAMESPACE`.
* `key` - (Required) String to match against.

### Managed Rule Group Statement

A rule statement used to run the rules that are defined in a managed rule group.

You can't nest a `managed_rule_group_statement`, for example for use inside a `not_statement` or `or_statement`. It can only be referenced as a `top-level` statement within a `rule`.

The `managed_rule_group_statement` block supports the following arguments:

* `excluded_rule` - (Optional) The `rules` whose actions are set to `COUNT` by the web ACL, regardless of the action that is set on the rule. See [Excluded Rule](#excluded-rule) below for details.
* `name` - (Required) Name of the managed rule group.
* `scope_down_statement` - Narrows the scope of the statement to matching web requests. This can be any nestable statement, and you can nest statements at any level below this scope-down statement. See [Statement](#statement) above for details.
* `vendor_name` - (Required) Name of the managed rule group vendor.
* `version` - (Optional) Version of the managed rule group. You can set `Version_1.0` or `Version_1.1` etc. If you want to use the default version, do not set anything.

### NOT Statement

A logical rule statement used to negate the results of another rule statement. You provide one `statement` within the `not_statement`.

The `not_statement` block supports the following arguments:

* `statement` - (Required) Statement to negate. You can use any statement that can be nested. See [Statement](#statement) above for details.

### OR Statement

A logical rule statement used to combine other rule statements with `OR` logic. You provide more than one `statement` within the `or_statement`.

The `or_statement` block supports the following arguments:

* `statement` - (Required) Statements to combine with `OR` logic. You can use any statements that can be nested. See [Statement](#statement) above for details.

### Rate Based Statement

A rate-based rule tracks the rate of requests for each originating IP address, and triggers the rule action when the rate exceeds a limit that you specify on the number of requests in any 5-minute time span. You can use this to put a temporary block on requests from an IP address that is sending excessive requests. See the [documentation](https://docs.aws.amazon.com/waf/latest/APIReference/API_RateBasedStatement.html) for more information.

You can't nest a `rate_based_statement`, for example for use inside a `not_statement` or `or_statement`. It can only be referenced as a `top-level` statement within a `rule`.

The `rate_based_statement` block supports the following arguments:

* `aggregate_key_type` - (Optional) Setting that indicates how to aggregate the request counts. Valid values include: `FORWARDED_IP` or `IP`. Default: `IP`.
* `forwarded_ip_config` - (Optional) Configuration for inspecting IP addresses in an HTTP header that you specify, instead of using the IP address that's reported by the web request origin. If `aggregate_key_type` is set to `FORWARDED_IP`, this block is required. See [Forwarded IP Config](#forwarded-ip-config) below for details.
* `limit` - (Required) Limit on requests per 5-minute period for a single originating IP address.
* `scope_down_statement` - (Optional) Optional nested statement that narrows the scope of the rate-based statement to matching web requests. This can be any nestable statement, and you can nest statements at any level below this scope-down statement. See [Statement](#statement) above for details.

### Regex Match Statement

A rule statement used to search web request components for a match against a single regular expression.

The `regex_match_statement` block supports the following arguments:

* `regex_string` - (Required) The string representing the regular expression. Minimum of `1` and maximum of `512` characters.
* `field_to_match` - (Required) The part of a web request that you want AWS WAF to inspect. See [Field to Match](#field-to-match) below for details.
* `text_transformation` - (Required) Text transformations eliminate some of the unusual formatting that attackers use in web requests in an effort to bypass detection. See [Text Transformation](#text-transformation) below for details.

### Regex Pattern Set Reference Statement

A rule statement used to search web request components for matches with regular expressions. To use this, create a `aws_wafv2_regex_pattern_set` that specifies the expressions that you want to detect, then use the `ARN` of that set in this statement. A web request matches the pattern set rule statement if the request component matches any of the patterns in the set.

The `regex_pattern_set_reference_statement` block supports the following arguments:

* `arn` - (Required) The Amazon Resource Name (ARN) of the Regex Pattern Set that this statement references.
* `field_to_match` - (Optional) Part of a web request that you want AWS WAF to inspect. See [Field to Match](#field-to-match) below for details.
* `text_transformation` - (Required) Text transformations eliminate some of the unusual formatting that attackers use in web requests in an effort to bypass detection. See [Text Transformation](#text-transformation) below for details.

### Rule Group Reference Statement

A rule statement used to run the rules that are defined in an WAFv2 Rule Group or `aws_wafv2_rule_group` resource.

You can't nest a `rule_group_reference_statement`, for example for use inside a `not_statement` or `or_statement`. It can only be referenced as a `top-level` statement within a `rule`.

The `rule_group_reference_statement` block supports the following arguments:

* `arn` - (Required) The Amazon Resource Name (ARN) of the `aws_wafv2_rule_group` resource.
* `excluded_rule` - (Optional) The `rules` whose actions are set to `COUNT` by the web ACL, regardless of the action that is set on the rule. See [Excluded Rule](#excluded-rule) below for details.

### Size Constraint Statement

A rule statement that uses a comparison operator to compare a number of bytes against the size of a request component. AWS WAFv2 inspects up to the first 8192 bytes (8 KB) of a request body, and when inspecting the request URI Path, the slash `/` in
the URI counts as one character.

The `size_constraint_statement` block supports the following arguments:

* `comparison_operator` - (Required) Operator to use to compare the request part to the size setting. Valid values include: `EQ`, `NE`, `LE`, `LT`, `GE`, or `GT`.
* `field_to_match` - (Optional) Part of a web request that you want AWS WAF to inspect. See [Field to Match](#field-to-match) below for details.
* `size` - (Required) Size, in bytes, to compare to the request part, after any transformations. Valid values are integers between 0 and 21474836480, inclusive.
* `text_transformation` - (Required) Text transformations eliminate some of the unusual formatting that attackers use in web requests in an effort to bypass detection. See [Text Transformation](#text-transformation) below for details.

### SQL Injection Match Statement

An SQL injection match condition identifies the part of web requests, such as the URI or the query string, that you want AWS WAF to inspect. Later in the process, when you create a web ACL, you specify whether to allow or block requests that appear to contain malicious SQL code.

The `sqli_match_statement` block supports the following arguments:

* `field_to_match` - (Optional) Part of a web request that you want AWS WAF to inspect. See [Field to Match](#field-to-match) below for details.
* `text_transformation` - (Required) Text transformations eliminate some of the unusual formatting that attackers use in web requests in an effort to bypass detection. See [Text Transformation](#text-transformation) below for details.

### XSS Match Statement

The XSS match statement provides the location in requests that you want AWS WAF to search and text transformations to use on the search area before AWS WAF searches for character sequences that are likely to be malicious strings.

The `xss_match_statement` block supports the following arguments:

* `field_to_match` - (Optional) Part of a web request that you want AWS WAF to inspect. See [Field to Match](#field-to-match) below for details.
* `text_transformation` - (Required) Text transformations eliminate some of the unusual formatting that attackers use in web requests in an effort to bypass detection. See [Text Transformation](#text-transformation) below for details.

### Excluded Rule

The `excluded_rule` block supports the following arguments:

* `name` - (Required) Name of the rule to exclude. If the rule group is managed by AWS, see the [documentation](https://docs.aws.amazon.com/waf/latest/developerguide/aws-managed-rule-groups-list.html) for a list of names in the appropriate rule group in use.

### Field to Match

The part of a web request that you want AWS WAF to inspect. Include the single `field_to_match` type that you want to inspect, with additional specifications as needed, according to the type. You specify a single request component in `field_to_match` for each rule statement that requires it. To inspect more than one component of a web request, create a separate rule statement for each component. See the [documentation](https://docs.aws.amazon.com/waf/latest/developerguide/waf-rule-statement-fields.html#waf-rule-statement-request-component) for more details.

The `field_to_match` block supports the following arguments:

~> **NOTE:** Only one of `all_query_arguments`, `body`, `cookies`, `json_body`, `method`, `query_string`, `single_header`, `single_query_argument`, or `uri_path` can be specified.
An empty configuration block `{}` should be used when specifying `all_query_arguments`, `body`, `method`, or `query_string` attributes.

* `all_query_arguments` - (Optional) Inspect all query arguments.
* `body` - (Optional) Inspect the request body, which immediately follows the request headers.
* `cookies` - (Optional) Inspect the request cookies.
* `json_body` - (Optional) Inspect the request body as JSON. See [JSON Body](#json-body) for details.
* `method` - (Optional) Inspect the HTTP method. The method indicates the type of operation that the request is asking the origin to perform.
* `query_string` - (Optional) Inspect the query string. This is the part of a URL that appears after a `?` character, if any.
* `single_header` - (Optional) Inspect a single header. See [Single Header](#single-header) below for details.
* `single_query_argument` - (Optional) Inspect a single query argument. See [Single Query Argument](#single-query-argument) below for details.
* `uri_path` - (Optional) Inspect the request URI path. This is the part of a web request that identifies a resource, for example, `/images/daily-ad.jpg`.

### Forwarded IP Config

The configuration for inspecting IP addresses in an HTTP header that you specify, instead of using the IP address that's reported by the web request origin. Commonly, this is the X-Forwarded-For (XFF) header, but you can specify
any header name. If the specified header isn't present in the request, AWS WAFv2 doesn't apply the rule to the web request at all.
AWS WAFv2 only evaluates the first IP address found in the specified HTTP header.

The `forwarded_ip_config` block supports the following arguments:

* `fallback_behavior` - (Required) - Match status to assign to the web request if the request doesn't have a valid IP address in the specified position. Valid values include: `MATCH` or `NO_MATCH`.
* `header_name` - (Required) - Name of the HTTP header to use for the IP address.

### IPSet Forwarded IP Config

The configuration for inspecting IP addresses in an HTTP header that you specify, instead of using the IP address that's reported by the web request origin. Commonly, this is the X-Forwarded-For (XFF) header, but you can specify any header name.

The `ip_set_forwarded_ip_config` block supports the following arguments:

* `fallback_behavior` - (Required) - Match status to assign to the web request if the request doesn't have a valid IP address in the specified position. Valid values include: `MATCH` or `NO_MATCH`.
* `header_name` - (Required) - Name of the HTTP header to use for the IP address.
* `position` - (Required) - Position in the header to search for the IP address. Valid values include: `FIRST`, `LAST`, or `ANY`. If `ANY` is specified and the header contains more than 10 IP addresses, AWS WAFv2 inspects the last 10.

### JSON Body

The `json_body` block supports the following arguments:

* `invalid_fallback_behavior` - (Optional) What to do when JSON parsing fails. Defaults to evaluating up to the first parsing failure. Valid values are `EVALUATE_AS_STRING`, `MATCH` and `NO_MATCH`.
* `match_pattern` - (Required) The patterns to look for in the JSON body. You must specify exactly one setting: either `all` or `included_paths`. See [JsonMatchPattern](https://docs.aws.amazon.com/waf/latest/APIReference/API_JsonMatchPattern.html) for details.
* `match_scope` - (Required) The parts of the JSON to match against using the `match_pattern`. Valid values are `ALL`, `KEY` and `VALUE`.
* `oversize_handling` - (Optional) What to do if the body is larger than can be inspected. Valid values are `CONTINUE` (default), `MATCH` and `NO_MATCH`.

### Single Header

Inspect a single header. Provide the name of the header to inspect, for example, `User-Agent` or `Referer` (provided as lowercase strings).

The `single_header` block supports the following arguments:

* `name` - (Optional) Name of the query header to inspect. This setting must be provided as lower case characters.

### Single Query Argument

Inspect a single query argument. Provide the name of the query argument to inspect, such as `UserName` or `SalesRegion` (provided as lowercase strings).

The `single_query_argument` block supports the following arguments:

* `name` - (Optional) Name of the query header to inspect. This setting must be provided as lower case characters.

### Cookies

Inspect the cookies in the web request. You can specify the parts of the cookies to inspect and you can narrow the set of cookies to inspect by including or excluding specific keys.
This is used to indicate the web request component to inspect, in the [FieldToMatch](https://docs.aws.amazon.com/waf/latest/APIReference/API_FieldToMatch.html) specification.

The `cookies` block supports the following arguments:

* `match_pattern` - (Required) The filter to use to identify the subset of cookies to inspect in a web request. You must specify exactly one setting: either `all`, `included_cookies` or `excluded_cookies`. More details: [CookieMatchPattern](https://docs.aws.amazon.com/waf/latest/APIReference/API_CookieMatchPattern.html)
* `match_scope` - (Required) The parts of the cookies to inspect with the rule inspection criteria. If you specify All, AWS WAF inspects both keys and values. Valid values: `ALL`, `KEY`, `VALUE`
* `oversize_handling` - (Required) What AWS WAF should do if the cookies of the request are larger than AWS WAF can inspect. AWS WAF does not support inspecting the entire contents of request cookies when they exceed 8 KB (8192 bytes) or 200 total cookies. The underlying host service forwards a maximum of 200 cookies and at most 8 KB of cookie contents to AWS WAF. Valid values: `CONTINUE`, `MATCH`, `NO_MATCH`

### Text Transformation

The `text_transformation` block supports the following arguments:

* `priority` - (Required) Relative processing order for multiple transformations that are defined for a rule statement. AWS WAF processes all transformations, from lowest priority to highest, before inspecting the transformed content.
* `type` - (Required) Transformation to apply, please refer to the Text Transformation [documentation](https://docs.aws.amazon.com/waf/latest/APIReference/API_TextTransformation.html) for more details.


### Visibility Configuration

The `visibility_config` block supports the following arguments:

* `cloudwatch_metrics_enabled` - (Required) Whether the associated resource sends metrics to CloudWatch. For the list of available metrics, see [AWS WAF Metrics](https://docs.aws.amazon.com/waf/latest/developerguide/monitoring-cloudwatch.html#waf-metrics).
* `metric_name` - (Required) A friendly name of the CloudWatch metric. The name can contain only alphanumeric characters (A-Z, a-z, 0-9) hyphen(-) and underscore (\_), with length from one to 128 characters. It can't contain whitespace or metric names reserved for AWS WAF, for example `All` and `Default_Action`.
* `sampled_requests_enabled` - (Required) Whether AWS WAF should store a sampling of the web requests that match the rules. You can view the sampled requests through the AWS WAF console.

## Attributes Reference

In addition to all arguments above, the following attributes are exported:

* `arn` - The ARN of the WAF WebACL.
* `capacity` - Web ACL capacity units (WCUs) currently being used by this web ACL.
* `id` - The ID of the WAF WebACL.
* `tags_all` - Map of tags assigned to the resource, including those inherited from the provider [`default_tags` configuration block](https://registry.terraform.io/providers/hashicorp/aws/latest/docs#default_tags-configuration-block).

## Import

WAFv2 Web ACLs can be imported using `ID/Name/Scope` e.g.,

```
$ terraform import aws_wafv2_web_acl.example a1b2c3d4-d5f6-7777-8888-9999aaaabbbbcccc/example/REGIONAL
```<|MERGE_RESOLUTION|>--- conflicted
+++ resolved
@@ -381,21 +381,6 @@
 
 The `statement` block supports the following arguments:
 
-<<<<<<< HEAD
-* `and_statement` - (Optional) A logical rule statement used to combine other rule statements with AND logic. See [AND Statement](#and-statement) below for details.
-* `byte_match_statement` - (Optional) A rule statement that defines a string match search for AWS WAF to apply to web requests. See [Byte Match Statement](#byte-match-statement) below for details.
-* `geo_match_statement` - (Optional) A rule statement used to identify web requests based on country of origin. See [GEO Match Statement](#geo-match-statement) below for details.
-* `ip_set_reference_statement` - (Optional) A rule statement used to detect web requests coming from particular IP addresses or address ranges. See [IP Set Reference Statement](#ip-set-reference-statement) below for details.
-* `label_match_statement` - (Optional) A rule statement that defines a string match search against labels that have been added to the web request by rules that have already run in the web ACL. See [Label Match Statement](#label-match-statement) below for details.  
-* `managed_rule_group_statement` - (Optional) A rule statement used to run the rules that are defined in a managed rule group.  This statement can not be nested. See [Managed Rule Group Statement](#managed-rule-group-statement) below for details.
-* `not_statement` - (Optional) A logical rule statement used to negate the results of another rule statement. See [NOT Statement](#not-statement) below for details.
-* `or_statement` - (Optional) A logical rule statement used to combine other rule statements with OR logic. See [OR Statement](#or-statement) below for details.
-* `rate_based_statement` - (Optional) A rate-based rule tracks the rate of requests for each originating `IP address`, and triggers the rule action when the rate exceeds a limit that you specify on the number of requests in any `5-minute` time span. This statement can not be nested. See [Rate Based Statement](#rate-based-statement) below for details.
-* `regex_match_statement` - (Optional) A rule statement used to search web request components for a match against a single regular expression. See [Regex Match Statement](#regex-match-statement) below for details.
-* `regex_pattern_set_reference_statement` - (Optional) A rule statement used to search web request components for matches with regular expressions. See [Regex Pattern Set Reference Statement](#regex-pattern-set-reference-statement) below for details.
-* `rule_group_reference_statement` - (Optional) A rule statement used to run the rules that are defined in an WAFv2 Rule Group. See [Rule Group Reference Statement](#rule-group-reference-statement) below for details.
-* `size_constraint_statement` - (Optional) A rule statement that compares a number of bytes against the size of a request component, using a comparison operator, such as greater than (>) or less than (<). See [Size Constraint Statement](#size-constraint-statement) below for more details.
-=======
 * `and_statement` - (Optional) Logical rule statement used to combine other rule statements with AND logic. See [AND Statement](#and-statement) below for details.
 * `byte_match_statement` - (Optional) Rule statement that defines a string match search for AWS WAF to apply to web requests. See [Byte Match Statement](#byte-match-statement) below for details.
 * `geo_match_statement` - (Optional) Rule statement used to identify web requests based on country of origin. See [GEO Match Statement](#geo-match-statement) below for details.
@@ -405,10 +390,10 @@
 * `not_statement` - (Optional) Logical rule statement used to negate the results of another rule statement. See [NOT Statement](#not-statement) below for details.
 * `or_statement` - (Optional) Logical rule statement used to combine other rule statements with OR logic. See [OR Statement](#or-statement) below for details.
 * `rate_based_statement` - (Optional) Rate-based rule tracks the rate of requests for each originating `IP address`, and triggers the rule action when the rate exceeds a limit that you specify on the number of requests in any `5-minute` time span. This statement can not be nested. See [Rate Based Statement](#rate-based-statement) below for details.
+* `regex_match_statement` - (Optional) Rule statement used to search web request components for a match against a single regular expression. See [Regex Match Statement](#regex-match-statement) below for details.
 * `regex_pattern_set_reference_statement` - (Optional) Rule statement used to search web request components for matches with regular expressions. See [Regex Pattern Set Reference Statement](#regex-pattern-set-reference-statement) below for details.
 * `rule_group_reference_statement` - (Optional) Rule statement used to run the rules that are defined in an WAFv2 Rule Group. See [Rule Group Reference Statement](#rule-group-reference-statement) below for details.
 * `size_constraint_statement` - (Optional) Rule statement that compares a number of bytes against the size of a request component, using a comparison operator, such as greater than (>) or less than (<). See [Size Constraint Statement](#size-constraint-statement) below for more details.
->>>>>>> 6020c871
 * `sqli_match_statement` - (Optional) An SQL injection match condition identifies the part of web requests, such as the URI or the query string, that you want AWS WAF to inspect. See [SQL Injection Match Statement](#sql-injection-match-statement) below for details.
 * `xss_match_statement` - (Optional) Rule statement that defines a cross-site scripting (XSS) match search for AWS WAF to apply to web requests. See [XSS Match Statement](#xss-match-statement) below for details.
 
@@ -504,7 +489,7 @@
 
 The `regex_match_statement` block supports the following arguments:
 
-* `regex_string` - (Required) The string representing the regular expression. Minimum of `1` and maximum of `512` characters.
+* `regex_string` - (Required) String representing the regular expression. Minimum of `1` and maximum of `512` characters.
 * `field_to_match` - (Required) The part of a web request that you want AWS WAF to inspect. See [Field to Match](#field-to-match) below for details.
 * `text_transformation` - (Required) Text transformations eliminate some of the unusual formatting that attackers use in web requests in an effort to bypass detection. See [Text Transformation](#text-transformation) below for details.
 
