// Code generated by internal/generate/servicepackages/main.go; DO NOT EDIT.

package vpclattice

import (
	"context"

	"github.com/hashicorp/terraform-provider-aws/internal/types"
	"github.com/hashicorp/terraform-provider-aws/names"
)

type servicePackage struct{}

func (p *servicePackage) FrameworkDataSources(ctx context.Context) []*types.ServicePackageFrameworkDataSource {
	return []*types.ServicePackageFrameworkDataSource{}
}

func (p *servicePackage) FrameworkResources(ctx context.Context) []*types.ServicePackageFrameworkResource {
	return []*types.ServicePackageFrameworkResource{}
}

func (p *servicePackage) SDKDataSources(ctx context.Context) []*types.ServicePackageSDKDataSource {
	return []*types.ServicePackageSDKDataSource{
		{
			Factory:  DataSourceService,
			TypeName: "aws_vpclattice_service",
		},
	}
}

func (p *servicePackage) SDKResources(ctx context.Context) []*types.ServicePackageSDKResource {
	return []*types.ServicePackageSDKResource{
		{
<<<<<<< HEAD
			Factory:  ResourceListenerRule,
			TypeName: "aws_vpclattice_listener_rule",
			Name:     "Listener Rule",
=======
			Factory:  ResourceListener,
			TypeName: "aws_vpclattice_listener",
			Name:     "Listener",
>>>>>>> 84707bf9
			Tags: &types.ServicePackageResourceTags{
				IdentifierAttribute: "arn",
			},
		},
		{
			Factory:  ResourceService,
			TypeName: "aws_vpclattice_service",
			Name:     "Service",
			Tags: &types.ServicePackageResourceTags{
				IdentifierAttribute: "arn",
			},
		},
		{
			Factory:  ResourceServiceNetwork,
			TypeName: "aws_vpclattice_service_network",
			Name:     "ServiceNetwork",
			Tags: &types.ServicePackageResourceTags{
				IdentifierAttribute: "arn",
			},
		},
		{
			Factory:  ResourceServiceNetworkServiceAssociation,
			TypeName: "aws_vpclattice_service_network_service_association",
			Name:     "Service Network Service Association",
			Tags: &types.ServicePackageResourceTags{
				IdentifierAttribute: "arn",
			},
		},
		{
			Factory:  ResourceServiceNetworkVPCAssociation,
			TypeName: "aws_vpclattice_service_network_vpc_association",
			Name:     "Service Network VPC Association",
			Tags: &types.ServicePackageResourceTags{
				IdentifierAttribute: "arn",
			},
		},
		{
			Factory:  ResourceTargetGroup,
			TypeName: "aws_vpclattice_target_group",
			Name:     "Target Group",
			Tags: &types.ServicePackageResourceTags{
				IdentifierAttribute: "arn",
			},
		},
	}
}

func (p *servicePackage) ServicePackageName() string {
	return names.VPCLattice
}

var ServicePackage = &servicePackage{}<|MERGE_RESOLUTION|>--- conflicted
+++ resolved
@@ -31,15 +31,17 @@
 func (p *servicePackage) SDKResources(ctx context.Context) []*types.ServicePackageSDKResource {
 	return []*types.ServicePackageSDKResource{
 		{
-<<<<<<< HEAD
+			Factory:  ResourceListener,
+			TypeName: "aws_vpclattice_listener",
+			Name:     "Listener",
+			Tags: &types.ServicePackageResourceTags{
+				IdentifierAttribute: "arn",
+			},
+		},
+		{
 			Factory:  ResourceListenerRule,
 			TypeName: "aws_vpclattice_listener_rule",
 			Name:     "Listener Rule",
-=======
-			Factory:  ResourceListener,
-			TypeName: "aws_vpclattice_listener",
-			Name:     "Listener",
->>>>>>> 84707bf9
 			Tags: &types.ServicePackageResourceTags{
 				IdentifierAttribute: "arn",
 			},
