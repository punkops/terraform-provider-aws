--- conflicted
+++ resolved
@@ -23,11 +23,7 @@
 	resourceName := "aws_codeartifact_domain.test"
 
 	resource.Test(t, resource.TestCase{
-<<<<<<< HEAD
-		PreCheck:                 func() { acctest.PreCheck(ctx, t); acctest.PreCheckPartitionHasService(codeartifact.EndpointsID, t) },
-=======
-		PreCheck:                 func() { acctest.PreCheck(t); acctest.PreCheckPartitionHasService(t, codeartifact.EndpointsID) },
->>>>>>> 78d002fe
+		PreCheck:                 func() { acctest.PreCheck(ctx, t); acctest.PreCheckPartitionHasService(t, codeartifact.EndpointsID) },
 		ErrorCheck:               acctest.ErrorCheck(t, codeartifact.EndpointsID),
 		ProtoV5ProviderFactories: acctest.ProtoV5ProviderFactories,
 		CheckDestroy:             testAccCheckDomainDestroy(ctx),
@@ -61,11 +57,7 @@
 	resourceName := "aws_codeartifact_domain.test"
 
 	resource.Test(t, resource.TestCase{
-<<<<<<< HEAD
-		PreCheck:                 func() { acctest.PreCheck(ctx, t); acctest.PreCheckPartitionHasService("codeartifact", t) },
-=======
-		PreCheck:                 func() { acctest.PreCheck(t); acctest.PreCheckPartitionHasService(t, "codeartifact") },
->>>>>>> 78d002fe
+		PreCheck:                 func() { acctest.PreCheck(ctx, t); acctest.PreCheckPartitionHasService(t, "codeartifact") },
 		ErrorCheck:               acctest.ErrorCheck(t, codeartifact.EndpointsID),
 		ProtoV5ProviderFactories: acctest.ProtoV5ProviderFactories,
 		CheckDestroy:             testAccCheckDomainDestroy(ctx),
@@ -98,11 +90,7 @@
 	resourceName := "aws_codeartifact_domain.test"
 
 	resource.Test(t, resource.TestCase{
-<<<<<<< HEAD
-		PreCheck:                 func() { acctest.PreCheck(ctx, t); acctest.PreCheckPartitionHasService("codeartifact", t) },
-=======
-		PreCheck:                 func() { acctest.PreCheck(t); acctest.PreCheckPartitionHasService(t, "codeartifact") },
->>>>>>> 78d002fe
+		PreCheck:                 func() { acctest.PreCheck(ctx, t); acctest.PreCheckPartitionHasService(t, "codeartifact") },
 		ErrorCheck:               acctest.ErrorCheck(t, codeartifact.EndpointsID),
 		ProtoV5ProviderFactories: acctest.ProtoV5ProviderFactories,
 		CheckDestroy:             testAccCheckDomainDestroy(ctx),
@@ -146,11 +134,7 @@
 	resourceName := "aws_codeartifact_domain.test"
 
 	resource.Test(t, resource.TestCase{
-<<<<<<< HEAD
-		PreCheck:                 func() { acctest.PreCheck(ctx, t); acctest.PreCheckPartitionHasService(codeartifact.EndpointsID, t) },
-=======
-		PreCheck:                 func() { acctest.PreCheck(t); acctest.PreCheckPartitionHasService(t, codeartifact.EndpointsID) },
->>>>>>> 78d002fe
+		PreCheck:                 func() { acctest.PreCheck(ctx, t); acctest.PreCheckPartitionHasService(t, codeartifact.EndpointsID) },
 		ErrorCheck:               acctest.ErrorCheck(t, codeartifact.EndpointsID),
 		ProtoV5ProviderFactories: acctest.ProtoV5ProviderFactories,
 		CheckDestroy:             testAccCheckDomainDestroy(ctx),
