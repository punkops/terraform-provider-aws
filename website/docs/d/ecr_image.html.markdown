---
subcategory: "ECR (Elastic Container Registry)"
layout: "aws"
page_title: "AWS: aws_ecr_image"
description: |-
    Provides details about an ECR Image
---

# Data Source: aws_ecr_image

The ECR Image data source allows the details of an image with a particular tag or digest to be retrieved.

## Example Usage

```terraform
data "aws_ecr_image" "service_image" {
  repository_name = "my/service"
  image_tag       = "latest"
}
```

## Argument Reference

This data source supports the following arguments:

* `registry_id` - (Optional) ID of the Registry where the repository resides.
* `repository_name` - (Required) Name of the ECR Repository.
* `image_digest` - (Optional) Sha256 digest of the image manifest. At least one of `image_digest`, `image_tag`, or `most_recent` must be specified.
* `image_tag` - (Optional) Tag associated with this image. At least one of `image_digest`, `image_tag`, or `most_recent` must be specified.
* `most_recent` - (Optional) Return the most recently pushed image. At least one of `image_digest`, `image_tag`, or `most_recent` must be specified.

## Attribute Reference

This data source exports the following attributes in addition to the arguments above:

* `id` - SHA256 digest of the image manifest.
<<<<<<< HEAD
* `image_pushed_at` - The date and time, expressed as a unix timestamp, at which the current image was pushed to the repository.
* `image_size_in_bytes` - The size, in bytes, of the image in the repository.
* `image_tags` - The list of tags associated with this image.
* `image_uri` - The URI for the specific image version specified by `image_tag` or `image_digest`.
=======
* `image_pushed_at` - Date and time, expressed as a unix timestamp, at which the current image was pushed to the repository.
* `image_size_in_bytes` - Size, in bytes, of the image in the repository.
* `image_tags` - List of tags associated with this image.
>>>>>>> d3ed1185
<|MERGE_RESOLUTION|>--- conflicted
+++ resolved
@@ -3,7 +3,7 @@
 layout: "aws"
 page_title: "AWS: aws_ecr_image"
 description: |-
-    Provides details about an ECR Image
+  Provides details about an ECR Image
 ---
 
 # Data Source: aws_ecr_image
@@ -34,13 +34,7 @@
 This data source exports the following attributes in addition to the arguments above:
 
 * `id` - SHA256 digest of the image manifest.
-<<<<<<< HEAD
-* `image_pushed_at` - The date and time, expressed as a unix timestamp, at which the current image was pushed to the repository.
-* `image_size_in_bytes` - The size, in bytes, of the image in the repository.
-* `image_tags` - The list of tags associated with this image.
-* `image_uri` - The URI for the specific image version specified by `image_tag` or `image_digest`.
-=======
 * `image_pushed_at` - Date and time, expressed as a unix timestamp, at which the current image was pushed to the repository.
 * `image_size_in_bytes` - Size, in bytes, of the image in the repository.
 * `image_tags` - List of tags associated with this image.
->>>>>>> d3ed1185
+* `image_uri` - The URI for the specific image version specified by `image_tag` or `image_digest`.