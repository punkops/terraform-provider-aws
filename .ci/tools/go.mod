module github.com/hashicorp/terraform-provider-aws/tools

go 1.21.1

toolchain go1.21.5

require (
	github.com/YakDriver/tfproviderdocs v0.11.0
	github.com/client9/misspell v0.3.4
	github.com/golangci/golangci-lint v1.56.2
	github.com/hashicorp/copywrite v0.18.0
	github.com/hashicorp/go-changelog v0.0.0-20201005170154-56335215ce3a
	github.com/katbyte/terrafmt v0.5.2
	github.com/pavius/impi v0.0.3
	github.com/rhysd/actionlint v1.6.26
	github.com/terraform-linters/tflint v0.50.3
	mvdan.cc/gofumpt v0.6.0
)

require (
	4d63.com/gocheckcompilerdirectives v1.2.1 // indirect
	4d63.com/gochecknoglobals v0.2.1 // indirect
	cloud.google.com/go v0.110.10 // indirect
	cloud.google.com/go/compute v1.23.3 // indirect
	cloud.google.com/go/compute/metadata v0.2.3 // indirect
	cloud.google.com/go/iam v1.1.5 // indirect
	cloud.google.com/go/storage v1.35.1 // indirect
	dario.cat/mergo v1.0.0 // indirect
	github.com/4meepo/tagalign v1.3.3 // indirect
	github.com/Abirdcfly/dupword v0.0.13 // indirect
	github.com/AlecAivazis/survey/v2 v2.3.6 // indirect
	github.com/Antonboom/errname v0.1.12 // indirect
	github.com/Antonboom/nilnil v0.1.7 // indirect
	github.com/Antonboom/testifylint v1.1.2 // indirect
	github.com/BurntSushi/toml v1.3.2 // indirect
	github.com/Djarvur/go-err113 v0.0.0-20210108212216-aea10b59be24 // indirect
	github.com/GaijinEntertainment/go-exhaustruct/v3 v3.2.0 // indirect
	github.com/Masterminds/goutils v1.1.1 // indirect
	github.com/Masterminds/semver v1.5.0 // indirect
	github.com/Masterminds/semver/v3 v3.2.1 // indirect
	github.com/Masterminds/sprig/v3 v3.2.1 // indirect
	github.com/Microsoft/go-winio v0.6.1 // indirect
	github.com/OpenPeeDeeP/depguard/v2 v2.2.0 // indirect
	github.com/ProtonMail/go-crypto v0.0.0-20230828082145-3c4c8a2d2371 // indirect
	github.com/agext/levenshtein v1.2.3 // indirect
	github.com/alecthomas/go-check-sumtype v0.1.4 // indirect
	github.com/alexkohler/nakedret/v2 v2.0.2 // indirect
	github.com/alexkohler/prealloc v1.0.0 // indirect
	github.com/alingse/asasalint v0.0.11 // indirect
	github.com/apparentlymart/go-cidr v1.1.0 // indirect
	github.com/apparentlymart/go-textseg/v15 v15.0.0 // indirect
	github.com/armon/go-radix v1.0.0 // indirect
	github.com/asaskevich/govalidator v0.0.0-20200907205600-7a23bdc65eef // indirect
	github.com/ashanbrown/forbidigo v1.6.0 // indirect
	github.com/ashanbrown/makezero v1.1.1 // indirect
	github.com/aws/aws-sdk-go v1.44.122 // indirect
	github.com/beorn7/perks v1.0.1 // indirect
	github.com/bgentry/go-netrc v0.0.0-20140422174119-9fd32a8b3d3d // indirect
	github.com/bgentry/speakeasy v0.1.0 // indirect
	github.com/bkielbasa/cyclop v1.2.1 // indirect
	github.com/blizzy78/varnamelen v0.8.0 // indirect
	github.com/bmatcuk/doublestar v1.3.4 // indirect
	github.com/bmatcuk/doublestar/v4 v4.6.0 // indirect
	github.com/bombsimon/wsl/v4 v4.2.1 // indirect
	github.com/bradleyfalzon/ghinstallation/v2 v2.5.0 // indirect
	github.com/breml/bidichk v0.2.7 // indirect
	github.com/breml/errchkjson v0.3.6 // indirect
	github.com/butuzov/ireturn v0.3.0 // indirect
	github.com/butuzov/mirror v1.1.0 // indirect
	github.com/catenacyber/perfsprint v0.6.0 // indirect
	github.com/ccojocar/zxcvbn-go v1.0.2 // indirect
	github.com/cespare/xxhash/v2 v2.2.0 // indirect
	github.com/charithe/durationcheck v0.0.10 // indirect
	github.com/chavacava/garif v0.1.0 // indirect
	github.com/cli/go-gh v1.2.1 // indirect
	github.com/cli/safeexec v1.0.0 // indirect
	github.com/cli/shurcooL-graphql v0.0.2 // indirect
	github.com/cloudflare/circl v1.3.7 // indirect
	github.com/curioswitch/go-reassign v0.2.0 // indirect
	github.com/cyphar/filepath-securejoin v0.2.4 // indirect
	github.com/daixiang0/gci v0.12.1 // indirect
	github.com/davecgh/go-spew v1.1.1 // indirect
	github.com/denis-tingaikin/go-header v0.4.3 // indirect
	github.com/emirpasic/gods v1.18.1 // indirect
	github.com/esimonov/ifshort v1.0.4 // indirect
	github.com/ettle/strcase v0.2.0 // indirect
	github.com/fatih/color v1.16.0 // indirect
	github.com/fatih/structtag v1.2.0 // indirect
	github.com/firefart/nonamedreturns v1.0.4 // indirect
	github.com/fsnotify/fsnotify v1.5.4 // indirect
	github.com/fzipp/gocyclo v0.6.0 // indirect
	github.com/ghostiam/protogetter v0.3.4 // indirect
	github.com/go-critic/go-critic v0.11.1 // indirect
	github.com/go-git/gcfg v1.5.1-0.20230307220236-3a3c6141e376 // indirect
	github.com/go-git/go-billy/v5 v5.5.0 // indirect
	github.com/go-git/go-git/v5 v5.11.0 // indirect
	github.com/go-openapi/errors v0.20.2 // indirect
	github.com/go-openapi/strfmt v0.21.3 // indirect
	github.com/go-toolsmith/astcast v1.1.0 // indirect
	github.com/go-toolsmith/astcopy v1.1.0 // indirect
	github.com/go-toolsmith/astequal v1.2.0 // indirect
	github.com/go-toolsmith/astfmt v1.1.0 // indirect
	github.com/go-toolsmith/astp v1.1.0 // indirect
	github.com/go-toolsmith/strparse v1.1.0 // indirect
	github.com/go-toolsmith/typep v1.1.0 // indirect
	github.com/go-viper/mapstructure/v2 v2.0.0-alpha.1 // indirect
	github.com/go-xmlfmt/xmlfmt v1.1.2 // indirect
	github.com/gobwas/glob v0.2.3 // indirect
	github.com/gofrs/flock v0.8.1 // indirect
	github.com/golang-jwt/jwt/v4 v4.5.0 // indirect
	github.com/golang/groupcache v0.0.0-20210331224755-41bb18bfe9da // indirect
	github.com/golang/protobuf v1.5.3 // indirect
	github.com/golangci/check v0.0.0-20180506172741-cfe4005ccda2 // indirect
	github.com/golangci/dupl v0.0.0-20180902072040-3e9179ac440a // indirect
	github.com/golangci/go-misc v0.0.0-20220329215616-d24fe342adfe // indirect
	github.com/golangci/gofmt v0.0.0-20231018234816-f50ced29576e // indirect
	github.com/golangci/lint-1 v0.0.0-20191013205115-297bf364a8e0 // indirect
	github.com/golangci/maligned v0.0.0-20180506175553-b1d89398deca // indirect
	github.com/golangci/misspell v0.4.1 // indirect
	github.com/golangci/revgrep v0.5.2 // indirect
	github.com/golangci/unconvert v0.0.0-20180507085042-28b1c447d1f4 // indirect
	github.com/google/go-cmp v0.6.0 // indirect
	github.com/google/go-github/v45 v45.2.0 // indirect
	github.com/google/go-github/v53 v53.2.0 // indirect
	github.com/google/go-querystring v1.1.0 // indirect
	github.com/google/s2a-go v0.1.7 // indirect
	github.com/google/uuid v1.6.0 // indirect
	github.com/googleapis/enterprise-certificate-proxy v0.3.2 // indirect
	github.com/googleapis/gax-go/v2 v2.12.0 // indirect
	github.com/gookit/color v1.5.4 // indirect
	github.com/gordonklaus/ineffassign v0.1.0 // indirect
	github.com/gostaticanalysis/analysisutil v0.7.1 // indirect
	github.com/gostaticanalysis/comment v1.4.2 // indirect
	github.com/gostaticanalysis/forcetypeassert v0.1.0 // indirect
	github.com/gostaticanalysis/nilerr v0.1.1 // indirect
	github.com/hashicorp/errwrap v1.1.0 // indirect
	github.com/hashicorp/go-cleanhttp v0.5.2 // indirect
	github.com/hashicorp/go-getter v1.7.2 // indirect
	github.com/hashicorp/go-hclog v1.5.0 // indirect
	github.com/hashicorp/go-multierror v1.1.1 // indirect
	github.com/hashicorp/go-plugin v1.6.0 // indirect
	github.com/hashicorp/go-safetemp v1.0.0 // indirect
	github.com/hashicorp/go-uuid v1.0.3 // indirect
	github.com/hashicorp/go-version v1.6.0 // indirect
	github.com/hashicorp/hc-install v0.4.0 // indirect
	github.com/hashicorp/hcl v1.0.0 // indirect
	github.com/hashicorp/hcl/v2 v2.19.1 // indirect
	github.com/hashicorp/logutils v1.0.0 // indirect
	github.com/hashicorp/terraform-exec v0.17.2 // indirect
	github.com/hashicorp/terraform-json v0.17.1 // indirect
	github.com/hashicorp/terraform-registry-address v0.2.2 // indirect
	github.com/hashicorp/terraform-svchost v0.1.1 // indirect
	github.com/hashicorp/yamux v0.1.1 // indirect
	github.com/henvic/httpretty v0.0.6 // indirect
	github.com/hexops/gotextdiff v1.0.3 // indirect
	github.com/huandu/xstrings v1.3.2 // indirect
	github.com/imdario/mergo v0.3.12 // indirect
	github.com/inconshreveable/mousetrap v1.1.0 // indirect
	github.com/jbenet/go-context v0.0.0-20150711004518-d14ea06fba99 // indirect
	github.com/jedib0t/go-pretty v4.3.0+incompatible // indirect
	github.com/jedib0t/go-pretty/v6 v6.4.6 // indirect
	github.com/jessevdk/go-flags v1.5.0 // indirect
	github.com/jgautheron/goconst v1.7.0 // indirect
	github.com/jingyugao/rowserrcheck v1.1.1 // indirect
	github.com/jirfag/go-printf-func-name v0.0.0-20200119135958-7558a9eaa5af // indirect
	github.com/jjti/go-spancheck v0.5.2 // indirect
	github.com/jmespath/go-jmespath v0.4.0 // indirect
	github.com/joho/godotenv v1.3.0 // indirect
	github.com/jstemmer/go-junit-report v1.0.0 // indirect
	github.com/julz/importas v0.1.0 // indirect
	github.com/katbyte/andreyvit-diff v0.0.1 // indirect
	github.com/katbyte/sergi-go-diff v1.1.1 // indirect
	github.com/kballard/go-shellquote v0.0.0-20180428030007-95032a82bc51 // indirect
	github.com/kevinburke/ssh_config v1.2.0 // indirect
	github.com/kisielk/errcheck v1.7.0 // indirect
	github.com/kisielk/gotool v1.0.0 // indirect
	github.com/kkHAIKE/contextcheck v1.1.4 // indirect
	github.com/klauspost/compress v1.15.11 // indirect
	github.com/knadh/koanf v1.5.0 // indirect
	github.com/kulti/thelper v0.6.3 // indirect
	github.com/kunwardeep/paralleltest v1.0.9 // indirect
	github.com/kyoh86/exportloopref v0.1.11 // indirect
	github.com/ldez/gomoddirectives v0.2.3 // indirect
	github.com/ldez/tagliatelle v0.5.0 // indirect
	github.com/leonklingele/grouper v1.1.1 // indirect
	github.com/lucasb-eyer/go-colorful v1.2.0 // indirect
	github.com/lufeee/execinquery v1.2.1 // indirect
	github.com/macabu/inamedparam v0.1.3 // indirect
	github.com/magiconair/properties v1.8.6 // indirect
	github.com/maratori/testableexamples v1.0.0 // indirect
	github.com/maratori/testpackage v1.1.1 // indirect
	github.com/matoous/godox v0.0.0-20230222163458-006bad1f9d26 // indirect
	github.com/mattn/go-colorable v0.1.13 // indirect
	github.com/mattn/go-isatty v0.0.20 // indirect
	github.com/mattn/go-runewidth v0.0.15 // indirect
	github.com/matttproud/golang_protobuf_extensions v1.0.1 // indirect
	github.com/mbilski/exhaustivestruct v1.2.0 // indirect
	github.com/mergestat/timediff v0.0.3 // indirect
	github.com/mgechev/revive v1.3.7 // indirect
	github.com/mgutz/ansi v0.0.0-20200706080929-d51e80ef957d // indirect
	github.com/mitchellh/cli v1.1.5 // indirect
	github.com/mitchellh/copystructure v1.2.0 // indirect
	github.com/mitchellh/go-homedir v1.1.0 // indirect
	github.com/mitchellh/go-testing-interface v1.14.1 // indirect
	github.com/mitchellh/go-wordwrap v1.0.1 // indirect
	github.com/mitchellh/mapstructure v1.5.0 // indirect
	github.com/mitchellh/reflectwalk v1.0.2 // indirect
	github.com/moricho/tparallel v0.3.1 // indirect
	github.com/muesli/termenv v0.12.0 // indirect
	github.com/nakabonne/nestif v0.3.1 // indirect
	github.com/nishanths/exhaustive v0.12.0 // indirect
	github.com/nishanths/predeclared v0.2.2 // indirect
	github.com/nunnatsa/ginkgolinter v0.15.2 // indirect
	github.com/oklog/run v1.0.0 // indirect
	github.com/oklog/ulid v1.3.1 // indirect
	github.com/olekukonko/tablewriter v0.0.5 // indirect
	github.com/owenrumney/go-sarif v1.1.1 // indirect
	github.com/pelletier/go-toml v1.9.5 // indirect
	github.com/pelletier/go-toml/v2 v2.0.5 // indirect
	github.com/pjbgf/sha1cd v0.3.0 // indirect
	github.com/pmezard/go-difflib v1.0.0 // indirect
	github.com/polyfloyd/go-errorlint v1.4.8 // indirect
	github.com/posener/complete v1.2.3 // indirect
	github.com/prometheus/client_golang v1.12.1 // indirect
	github.com/prometheus/client_model v0.2.0 // indirect
	github.com/prometheus/common v0.32.1 // indirect
	github.com/prometheus/procfs v0.7.3 // indirect
	github.com/quasilyte/go-ruleguard v0.4.0 // indirect
	github.com/quasilyte/gogrep v0.5.0 // indirect
	github.com/quasilyte/regex/syntax v0.0.0-20210819130434-b3f0c404a727 // indirect
	github.com/quasilyte/stdinfo v0.0.0-20220114132959-f7386bf02567 // indirect
	github.com/rivo/uniseg v0.4.4 // indirect
	github.com/robfig/cron/v3 v3.0.1 // indirect
	github.com/ryancurrah/gomodguard v1.3.0 // indirect
	github.com/ryanrolds/sqlclosecheck v0.5.1 // indirect
	github.com/samber/lo v1.37.0 // indirect
	github.com/sanposhiho/wastedassign/v2 v2.0.7 // indirect
	github.com/sashamelentyev/interfacebloat v1.1.0 // indirect
	github.com/sashamelentyev/usestdlibvars v1.25.0 // indirect
	github.com/securego/gosec/v2 v2.19.0 // indirect
	github.com/sergi/go-diff v1.2.0 // indirect
	github.com/shazow/go-diff v0.0.0-20160112020656-b6b7b6733b8c // indirect
	github.com/shopspring/decimal v1.2.0 // indirect
	github.com/sirupsen/logrus v1.9.3 // indirect
	github.com/sivchari/containedctx v1.0.3 // indirect
	github.com/sivchari/nosnakecase v1.7.0 // indirect
	github.com/sivchari/tenv v1.7.1 // indirect
	github.com/skeema/knownhosts v1.2.1 // indirect
	github.com/sonatard/noctx v0.0.2 // indirect
	github.com/sourcegraph/go-diff v0.7.0 // indirect
	github.com/sourcegraph/go-lsp v0.0.0-20200429204803-219e11d77f5d // indirect
	github.com/sourcegraph/jsonrpc2 v0.2.0 // indirect
	github.com/spf13/afero v1.11.0 // indirect
	github.com/spf13/cast v1.5.0 // indirect
	github.com/spf13/cobra v1.7.0 // indirect
	github.com/spf13/jwalterweatherman v1.1.0 // indirect
	github.com/spf13/pflag v1.0.5 // indirect
	github.com/spf13/viper v1.13.0 // indirect
	github.com/ssgreg/nlreturn/v2 v2.2.1 // indirect
	github.com/stbenjam/no-sprintf-host-port v0.1.1 // indirect
	github.com/stretchr/objx v0.5.0 // indirect
	github.com/stretchr/testify v1.8.4 // indirect
	github.com/subosito/gotenv v1.4.1 // indirect
	github.com/t-yuki/gocover-cobertura v0.0.0-20180217150009-aaee18c8195c // indirect
	github.com/tdakkota/asciicheck v0.2.0 // indirect
	github.com/terraform-linters/tflint-plugin-sdk v0.18.0 // indirect
	github.com/terraform-linters/tflint-ruleset-terraform v0.5.0 // indirect
	github.com/tetafro/godot v1.4.16 // indirect
	github.com/thanhpk/randstr v1.0.4 // indirect
	github.com/thlib/go-timezone-local v0.0.0-20210907160436-ef149e42d28e // indirect
	github.com/timakin/bodyclose v0.0.0-20230421092635-574207250966 // indirect
	github.com/timonwong/loggercheck v0.9.4 // indirect
	github.com/tomarrell/wrapcheck/v2 v2.8.1 // indirect
	github.com/tommy-muehle/go-mnd/v2 v2.5.1 // indirect
	github.com/ulikunitz/xz v0.5.10 // indirect
	github.com/ultraware/funlen v0.1.0 // indirect
	github.com/ultraware/whitespace v0.1.0 // indirect
	github.com/uudashr/gocognit v1.1.2 // indirect
	github.com/vmihailenco/msgpack/v5 v5.3.5 // indirect
	github.com/vmihailenco/tagparser/v2 v2.0.0 // indirect
	github.com/xanzy/ssh-agent v0.3.3 // indirect
	github.com/xen0n/gosmopolitan v1.2.2 // indirect
	github.com/xo/terminfo v0.0.0-20210125001918-ca9a967f8778 // indirect
	github.com/yagipy/maintidx v1.0.0 // indirect
	github.com/yeya24/promlinter v0.2.0 // indirect
	github.com/ykadowak/zerologlint v0.1.5 // indirect
	github.com/yuin/goldmark v1.5.6 // indirect
	github.com/yuin/goldmark-meta v1.1.0 // indirect
	github.com/zclconf/go-cty v1.14.2 // indirect
	github.com/zclconf/go-cty-yaml v1.0.3 // indirect
	gitlab.com/bosi/decorder v0.4.1 // indirect
	go-simpler.org/musttag v0.8.0 // indirect
	go-simpler.org/sloglint v0.4.0 // indirect
	go.mongodb.org/mongo-driver v1.10.0 // indirect
	go.opencensus.io v0.24.0 // indirect
	go.uber.org/atomic v1.7.0 // indirect
	go.uber.org/multierr v1.6.0 // indirect
	go.uber.org/zap v1.24.0 // indirect
	golang.org/x/crypto v0.19.0 // indirect
	golang.org/x/exp v0.0.0-20240103183307-be819d1f06fc // indirect
	golang.org/x/exp/typeparams v0.0.0-20231219180239-dc181d75b848 // indirect
	golang.org/x/mod v0.15.0 // indirect
<<<<<<< HEAD
	golang.org/x/net v0.20.0 // indirect
	golang.org/x/oauth2 v0.16.0 // indirect
=======
	golang.org/x/net v0.21.0 // indirect
	golang.org/x/oauth2 v0.15.0 // indirect
>>>>>>> dce7a427
	golang.org/x/sync v0.6.0 // indirect
	golang.org/x/sys v0.17.0 // indirect
	golang.org/x/term v0.17.0 // indirect
	golang.org/x/text v0.14.0 // indirect
	golang.org/x/time v0.5.0 // indirect
	golang.org/x/tools v0.18.0 // indirect
	golang.org/x/xerrors v0.0.0-20220907171357-04be3eba64a2 // indirect
	google.golang.org/api v0.152.0 // indirect
	google.golang.org/appengine v1.6.8 // indirect
	google.golang.org/genproto v0.0.0-20231106174013-bbf56f31fb17 // indirect
	google.golang.org/genproto/googleapis/api v0.0.0-20231106174013-bbf56f31fb17 // indirect
	google.golang.org/genproto/googleapis/rpc v0.0.0-20231120223509-83a465c0220f // indirect
	google.golang.org/grpc v1.61.0 // indirect
	google.golang.org/protobuf v1.31.0 // indirect
	gopkg.in/ini.v1 v1.67.0 // indirect
	gopkg.in/warnings.v0 v0.1.2 // indirect
	gopkg.in/yaml.v2 v2.4.0 // indirect
	gopkg.in/yaml.v3 v3.0.1 // indirect
	honnef.co/go/tools v0.4.6 // indirect
	mvdan.cc/interfacer v0.0.0-20180901003855-c20040233aed // indirect
	mvdan.cc/lint v0.0.0-20170908181259-adc824a0674b // indirect
	mvdan.cc/unparam v0.0.0-20240104100049-c549a3470d14 // indirect
)

replace github.com/hashicorp/go-changelog => github.com/breathingdust/go-changelog v0.0.0-20210127001721-f985d5709c15

// v1.5.1 was incorrectly built
exclude github.com/hashicorp/go-getter v1.5.1<|MERGE_RESOLUTION|>--- conflicted
+++ resolved
@@ -300,13 +300,8 @@
 	golang.org/x/exp v0.0.0-20240103183307-be819d1f06fc // indirect
 	golang.org/x/exp/typeparams v0.0.0-20231219180239-dc181d75b848 // indirect
 	golang.org/x/mod v0.15.0 // indirect
-<<<<<<< HEAD
-	golang.org/x/net v0.20.0 // indirect
+	golang.org/x/net v0.21.0 // indirect
 	golang.org/x/oauth2 v0.16.0 // indirect
-=======
-	golang.org/x/net v0.21.0 // indirect
-	golang.org/x/oauth2 v0.15.0 // indirect
->>>>>>> dce7a427
 	golang.org/x/sync v0.6.0 // indirect
 	golang.org/x/sys v0.17.0 // indirect
 	golang.org/x/term v0.17.0 // indirect
